// Environment variables and configuration
export const ENV = {
  NODE_ENV: import.meta.env.MODE || "development",
  PROD: import.meta.env.PROD,
  DEV: import.meta.env.DEV,

  // API Configuration for API gateway
<<<<<<< HEAD
  API_BASE_URL:
    import.meta.env.VITE_API_BASE_URL || "http://localhost:8080/api",
  PROJECTS_SERVICE_URL:
    import.meta.env.VITE_PROJECTS_SERVICE_URL || "http://localhost:8083/api",

  // Social Authentication
  GOOGLE_CLIENT_ID: import.meta.env.VITE_GOOGLE_CLIENT_ID || "",
  FACEBOOK_APP_ID: import.meta.env.VITE_FACEBOOK_APP_ID || "",

=======
  API_BASE_URL: import.meta.env.VITE_API_BASE_URL || 'https://midlanex.duckdns.org/api',
  // API_BASE_URL: import.meta.env.VITE_API_BASE_URL || 'http://localhost:8080/api',

  // PROJECTS_SERVICE_URL: import.meta.env.VITE_PROJECTS_SERVICE_URL || 'http://localhost:8083/api',

  // Social Authentication
  GOOGLE_CLIENT_ID: import.meta.env.VITE_GOOGLE_CLIENT_ID || '',
  
>>>>>>> dbaa7e66
  // App Configuration
  APP_VERSION: import.meta.env.VITE_APP_VERSION || "1.0.0",

  // Feature Flags
  ENABLE_ANALYTICS: import.meta.env.VITE_ENABLE_ANALYTICS === "true",
  ENABLE_DEBUG: import.meta.env.VITE_ENABLE_DEBUG === "true",
} as const;

// Development helpers
export const isDevelopment = ENV.DEV;
export const isProduction = ENV.PROD;

// Debug logger
export const debugLog = (...args: unknown[]) => {
  if (ENV.ENABLE_DEBUG || isDevelopment) {
    console.log("[DEBUG]", ...args);
  }
};<|MERGE_RESOLUTION|>--- conflicted
+++ resolved
@@ -5,17 +5,6 @@
   DEV: import.meta.env.DEV,
 
   // API Configuration for API gateway
-<<<<<<< HEAD
-  API_BASE_URL:
-    import.meta.env.VITE_API_BASE_URL || "http://localhost:8080/api",
-  PROJECTS_SERVICE_URL:
-    import.meta.env.VITE_PROJECTS_SERVICE_URL || "http://localhost:8083/api",
-
-  // Social Authentication
-  GOOGLE_CLIENT_ID: import.meta.env.VITE_GOOGLE_CLIENT_ID || "",
-  FACEBOOK_APP_ID: import.meta.env.VITE_FACEBOOK_APP_ID || "",
-
-=======
   API_BASE_URL: import.meta.env.VITE_API_BASE_URL || 'https://midlanex.duckdns.org/api',
   // API_BASE_URL: import.meta.env.VITE_API_BASE_URL || 'http://localhost:8080/api',
 
@@ -24,7 +13,6 @@
   // Social Authentication
   GOOGLE_CLIENT_ID: import.meta.env.VITE_GOOGLE_CLIENT_ID || '',
   
->>>>>>> dbaa7e66
   // App Configuration
   APP_VERSION: import.meta.env.VITE_APP_VERSION || "1.0.0",
 
