--- conflicted
+++ resolved
@@ -2,26 +2,6 @@
 import type { Project } from '../../types';
 
 export const projectsApi = {
-<<<<<<< HEAD
-  // Get all projects
-  getProjects: () => {
-    return apiClient.get<Project[]>('/projects');
-  },
-
-  // Get project by ID
-  getProject: (id: string) => {
-    return apiClient.get<Project>(`/projects/${id}`);
-  },
-
-  // Create new project
-  createProject: (data: Omit<Project, 'id'>) => {
-    return apiClient.post<Project>('/projects', data);
-  },
-
-  // Update project
-  updateProject: (id: string, data: Partial<Project>) => {
-    return apiClient.put<Project>(`/projects/${id}`, data);
-=======
   // Get all projects for a user with query parameters
   getProjects: (
     userId: number = 5,
@@ -57,7 +37,6 @@
   // ✅ Update project
   updateProject: (id: string, data: Partial<ProjectDTO>) => {
     return projectsApiClient.put<Project>(`/projects/${id}`, data);
->>>>>>> b719db07
   },
 
   // ✅ Delete project
