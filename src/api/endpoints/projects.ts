import { apiClient } from '../client';
import type { Project } from '../../types';

export const projectsApi = {
<<<<<<< HEAD
  // Get all projects for a user with query parameters (default userId=1)
  getProjects: (userId: number = 1, template: string = 'scrum') => {
    console.log('API: Fetching projects for userId:', userId, 'template:', template);
    return projectsApiClient.get<ProjectDTO[]>(`/projects/projectsOfUser?userId=${userId}&templateType=${template}`);
  },
  //http://localhost:8089/api/projects/projectsOfUser?userId=1&templateType=scrum
=======
  // Get all projects
  getProjects: () => {
    return apiClient.get<Project[]>('/projects');
  },
>>>>>>> d6ec7392

  // Get project by ID
  getProject: (id: string) => {
    return apiClient.get<Project>(`/projects/${id}`);
  },

<<<<<<< HEAD
  // Get project features (for dynamic navigation)
  getProjectFeatures: (projectId: number, templateType: string = 'scrum') => {
    console.log('API: Fetching features for project:', projectId, 'template:', templateType);
    return projectsApiClient.get(`/projects/${projectId}/features?templateType=${templateType}`);
  },



=======
>>>>>>> d6ec7392
  // Create new project
  createProject: (data: Omit<Project, 'id'>) => {
    return apiClient.post<Project>('/projects', data);
  },

  // Update project
<<<<<<< HEAD
  updateProject: (id:number, data: Partial<ProjectDTO>) => {
    return projectsApiClient.put<Project>(`/projects/${id}`, data);
  },

  // Delete project
  deleteProject: (id: number) => {
    return projectsApiClient.delete(`/projects/${id}`);
=======
  updateProject: (id: string, data: Partial<Project>) => {
    return apiClient.put<Project>(`/projects/${id}`, data);
  },

  // Delete project
  deleteProject: (id: string) => {
    return apiClient.delete(`/projects/${id}`);
>>>>>>> d6ec7392
  },
};<|MERGE_RESOLUTION|>--- conflicted
+++ resolved
@@ -2,26 +2,18 @@
 import type { Project } from '../../types';
 
 export const projectsApi = {
-<<<<<<< HEAD
   // Get all projects for a user with query parameters (default userId=1)
   getProjects: (userId: number = 1, template: string = 'scrum') => {
     console.log('API: Fetching projects for userId:', userId, 'template:', template);
     return projectsApiClient.get<ProjectDTO[]>(`/projects/projectsOfUser?userId=${userId}&templateType=${template}`);
   },
   //http://localhost:8089/api/projects/projectsOfUser?userId=1&templateType=scrum
-=======
-  // Get all projects
-  getProjects: () => {
-    return apiClient.get<Project[]>('/projects');
-  },
->>>>>>> d6ec7392
 
   // Get project by ID
   getProject: (id: string) => {
     return apiClient.get<Project>(`/projects/${id}`);
   },
 
-<<<<<<< HEAD
   // Get project features (for dynamic navigation)
   getProjectFeatures: (projectId: number, templateType: string = 'scrum') => {
     console.log('API: Fetching features for project:', projectId, 'template:', templateType);
@@ -30,15 +22,12 @@
 
 
 
-=======
->>>>>>> d6ec7392
   // Create new project
   createProject: (data: Omit<Project, 'id'>) => {
     return apiClient.post<Project>('/projects', data);
   },
 
   // Update project
-<<<<<<< HEAD
   updateProject: (id:number, data: Partial<ProjectDTO>) => {
     return projectsApiClient.put<Project>(`/projects/${id}`, data);
   },
@@ -46,14 +35,5 @@
   // Delete project
   deleteProject: (id: number) => {
     return projectsApiClient.delete(`/projects/${id}`);
-=======
-  updateProject: (id: string, data: Partial<Project>) => {
-    return apiClient.put<Project>(`/projects/${id}`, data);
-  },
-
-  // Delete project
-  deleteProject: (id: string) => {
-    return apiClient.delete(`/projects/${id}`);
->>>>>>> d6ec7392
   },
 };