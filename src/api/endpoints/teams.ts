<<<<<<< HEAD
import axios from "axios";
import { tokenManager } from "../../utils/tokenManager";
=======
import axios from 'axios';
import { tokenManager } from '../../utils/tokenManager';
import { ENV } from '../../config/env';
>>>>>>> dbaa7e66
import type {
  Team,
  CreateTeamRequest,
  UpdateTeamMemberRequest,
  TeamMemberDetail,
  TeamMemberDetailRaw,
} from "../../types/api/organizations";

// Helper function to transform team data from backend to frontend interface
const transformTeam = (team: any): Team => {
  return {
    ...team,
    // Handle both TeamResponse (id) and OrganizationTeamResponse (teamId)
    id: team.id || team.teamId || team.team_id || "",
    // Handle both formats: teamName from OrganizationTeamResponse, name from TeamResponse
    team_name: team.teamName || team.team_name || team.name || "",
    description: team.description || "",
    // Map organizationId properly
    organizationId: team.organizationId || team.organization_id || "",
    // Map team lead information
    leadId: team.teamLeadId || team.lead_id || team.leadId || "",
    leadName: team.teamLeadName || team.lead_name || team.leadName || "",
    // Map timestamps
    createdAt: team.created_at || team.createdAt || "",
    updatedAt: team.updated_at || team.updatedAt || "",
    // Handle members array or member count
    members: team.members || [],
    // Map project count
    projectCount: team.project_count || team.projectCount || 0,
    // Handle member count from OrganizationTeamResponse
    memberCount:
      team.memberCount ||
      team.member_count ||
      team.currentMemberCount ||
      (team.members ? team.members.length : 0),
    // Handle team type
    teamType: team.teamType || team.team_type || team.type || "",
    // Handle other properties that might be present
    maxMembers: team.maxMembers || team.max_members || 0,
    status: team.status || "ACTIVE",
    hasAvailableSlots: team.hasAvailableSlots || false,
  };
};

// Helper function to transform array of teams
const transformTeams = (teams: any[]): Team[] => {
  return teams.map(transformTeam);
};

// Helper function to transform team member data from backend to frontend interface
const transformTeamMember = (
  rawMember: TeamMemberDetailRaw,
): TeamMemberDetail => {
  return {
    memberId: rawMember.member_id,
    name: rawMember.name,
    email: rawMember.email,
    role: rawMember.role,
    isTeamLead: rawMember.team_lead,
  };
};

// Helper function to transform array of team members
const transformTeamMembers = (
  rawMembers: TeamMemberDetailRaw[],
): TeamMemberDetail[] => {
  return rawMembers.map(transformTeamMember);
};

// Create a dedicated API client for teams service
const teamsApiClient = axios.create({
<<<<<<< HEAD
  baseURL: "http://localhost:8080/api",
=======
  baseURL: ENV.API_BASE_URL,
>>>>>>> dbaa7e66
  timeout: 10000,
  headers: {
    "Content-Type": "application/json",
  },
});

// Add auth interceptor for teams API
teamsApiClient.interceptors.request.use(
  async (config) => {
    const token = await tokenManager.getValidAccessToken();
    if (token && config.headers) {
      config.headers.Authorization = `Bearer ${token}`;
    }
    return config;
  },
  (error) => {
    return Promise.reject(error);
  },
);

teamsApiClient.interceptors.response.use(
  (response) => {
    // Transform team data in responses
    if (response.data) {
      if (Array.isArray(response.data)) {
        // Handle array responses (list of teams)
        response.data = transformTeams(response.data);
      } else if (response.data.id || response.data.team_id) {
        // Handle single team responses
        response.data = transformTeam(response.data);
      }
    }
    return response;
  },
  async (error) => {
    if (error.response?.status === 401) {
      const refreshed = await tokenManager.refreshAccessToken();
      if (refreshed && error.config) {
        const newToken = tokenManager.getAccessToken();
        if (newToken) {
          error.config.headers.Authorization = `Bearer ${newToken}`;
          return teamsApiClient(error.config);
        }
      }
      tokenManager.clearTokens();
      if (window.location.pathname !== "/landing") {
        window.location.href = "/landing";
      }
    }
    return Promise.reject(error);
  },
);

export const teamsApi = {
  // Team management
  getTeams: async (orgId: string): Promise<Team[]> => {
    const response = await teamsApiClient.get(
      `/users/organizations/${orgId}/teams`,
    );
    return response.data;
  },

  createTeam: async (data: CreateTeamRequest): Promise<Team> => {
    // Get the current user's ID as the creator
    const creatorId = tokenManager.getUserId();
    if (!creatorId) {
      throw new Error("User not authenticated");
    }

    const response = await teamsApiClient.post(
      `/users/teams?creatorId=${creatorId}`,
      data,
    );
    return response.data;
  },

  updateTeam: async (
    orgId: string,
    teamId: string,
    data: Partial<CreateTeamRequest>,
  ): Promise<Team> => {
    // Get the current user's ID as the requester
    const requesterId = tokenManager.getUserId();
    if (!requesterId) {
      throw new Error("User not authenticated");
    }

    const response = await teamsApiClient.put(
      `/organizations/${orgId}/teams/${teamId}?requesterId=${requesterId}`,
      data,
    );
    return response.data;
  },

  deleteTeam: async (orgId: string, teamId: string): Promise<void> => {
    // Get the current user's ID as the requester
    const requesterId = tokenManager.getUserId();
    if (!requesterId) {
      throw new Error("User not authenticated");
    }

    await teamsApiClient.delete(
      `/organizations/${orgId}/teams/${teamId}?requesterId=${requesterId}`,
    );
  },

  addTeamMember: async (
    orgId: string,
    teamId: string,
    data: UpdateTeamMemberRequest,
  ): Promise<Team> => {
    // Get the current user's ID as the requester
    const requesterId = tokenManager.getUserId();
    if (!requesterId) {
      throw new Error("User not authenticated");
    }

    const response = await teamsApiClient.post(
      `/organizations/${orgId}/teams/${teamId}/members?requesterId=${requesterId}`,
      data,
    );
    return response.data;
  },

  addTeamMemberById: async (teamId: string, userId: string): Promise<Team> => {
    // Get the current user's ID as the requester
    const requesterId = tokenManager.getUserId();
    if (!requesterId) {
      throw new Error("User not authenticated");
    }

    const response = await teamsApiClient.post(
      `/users/teams/${teamId}/members/${userId}?requesterId=${requesterId}`,
    );
    return response.data;
  },

  removeTeamMember: async (
    orgId: string,
    teamId: string,
    memberId: string,
  ): Promise<Team> => {
    // Get the current user's ID as the requester
    const requesterId = tokenManager.getUserId();
    if (!requesterId) {
      throw new Error("User not authenticated");
    }

    const response = await teamsApiClient.delete(
      `/organizations/${orgId}/teams/${teamId}/members/${memberId}?requesterId=${requesterId}`,
    );
    return response.data;
  },

  promoteToTeamLead: async (
    orgId: string,
    teamId: string,
    memberId: string,
  ): Promise<Team> => {
    // Get the current user's ID as the requester
    const requesterId = tokenManager.getUserId();
    if (!requesterId) {
      throw new Error("User not authenticated");
    }

    const response = await teamsApiClient.patch(
      `/organizations/${orgId}/teams/${teamId}/members/${memberId}/promote?requesterId=${requesterId}`,
    );
    return response.data;
  },

  demoteTeamLead: async (
    orgId: string,
    teamId: string,
    memberId: string,
  ): Promise<Team> => {
    // Get the current user's ID as the requester
    const requesterId = tokenManager.getUserId();
    if (!requesterId) {
      throw new Error("User not authenticated");
    }

    const response = await teamsApiClient.patch(
      `/organizations/${orgId}/teams/${teamId}/members/${memberId}/demote?requesterId=${requesterId}`,
    );
    return response.data;
  },

  // New API methods for team settings functionality
  removeTeamMemberById: async (
    teamId: string,
    userId: string,
  ): Promise<void> => {
    // Get the current user's ID as the requester
    const requesterId = tokenManager.getUserId();
    if (!requesterId) {
      throw new Error("User not authenticated");
    }

    await teamsApiClient.delete(
      `/users/teams/${teamId}/members/${userId}?requesterId=${requesterId}`,
    );
  },

  updateTeamById: async (
    teamId: string,
    data: Partial<CreateTeamRequest>,
  ): Promise<Team> => {
    // Get the current user's ID as the requester
    const requesterId = tokenManager.getUserId();
    if (!requesterId) {
      throw new Error("User not authenticated");
    }

    const response = await teamsApiClient.put(
      `/users/teams/${teamId}?requesterId=${requesterId}`,
      data,
    );
    return response.data;
  },

  updateTeamLead: async (teamId: string, userId: string): Promise<Team> => {
    // Get the current user's ID as the requester
    const requesterId = tokenManager.getUserId();
    if (!requesterId) {
      throw new Error("User not authenticated");
    }

    const response = await teamsApiClient.put(
      `/users/teams/${teamId}/lead/${userId}?requesterId=${requesterId}`,
    );
    return response.data;
  },

  // Get detailed team members
  getTeamMembers: async (teamId: string): Promise<TeamMemberDetail[]> => {
    const response = await teamsApiClient.get(`/users/teams/${teamId}/members`);
    // Transform the raw backend response to frontend format
    return transformTeamMembers(response.data);
  },

  // Get teams that a user belongs to in a specific organization
  getUserTeamsInOrganization: async (
    organizationId: string,
    userId: string,
  ): Promise<Team[]> => {
    const response = await teamsApiClient.get(
      `/users/teams/organization/${organizationId}/user/${userId}`,
    );
    return response.data;
  },
};<|MERGE_RESOLUTION|>--- conflicted
+++ resolved
@@ -1,11 +1,6 @@
-<<<<<<< HEAD
-import axios from "axios";
-import { tokenManager } from "../../utils/tokenManager";
-=======
 import axios from 'axios';
 import { tokenManager } from '../../utils/tokenManager';
 import { ENV } from '../../config/env';
->>>>>>> dbaa7e66
 import type {
   Team,
   CreateTeamRequest,
@@ -77,11 +72,7 @@
 
 // Create a dedicated API client for teams service
 const teamsApiClient = axios.create({
-<<<<<<< HEAD
-  baseURL: "http://localhost:8080/api",
-=======
   baseURL: ENV.API_BASE_URL,
->>>>>>> dbaa7e66
   timeout: 10000,
   headers: {
     "Content-Type": "application/json",
