import React, { useState, useEffect } from "react";
import {
  AppBar,
  Toolbar,
  Typography,
  Button,
  Box,
  Avatar,
  IconButton,
  Menu,
  MenuItem,
  Badge,
  Divider,
  Chip,
<<<<<<< HEAD
  Tooltip,
  Paper,
} from "@mui/material";
import { Link, useLocation } from "react-router-dom";
import NotificationsIcon from "@mui/icons-material/Notifications";
import HelpOutlineIcon from "@mui/icons-material/HelpOutline";
import AppsIcon from "@mui/icons-material/Apps";
import SettingsIcon from "@mui/icons-material/Settings";
import LogoutIcon from "@mui/icons-material/Logout";
import DashboardIcon from "@mui/icons-material/Dashboard";
import WorkIcon from "@mui/icons-material/Work";
import FilterListIcon from "@mui/icons-material/FilterList";
import FolderIcon from "@mui/icons-material/Folder";
import AddIcon from "@mui/icons-material/Add";
import KeyboardArrowDownIcon from "@mui/icons-material/KeyboardArrowDown";
import QuickSearch from "@/components/ui/QuickSearch";
import { useAuth } from "@/context/AuthContext";

const Navbar: React.FC = () => {
  const location = useLocation();
  const { logout, userProfile, fetchUserProfile, user } = useAuth();
  const [profileMenuAnchor, setProfileMenuAnchor] =
    useState<null | HTMLElement>(null);
  const [appsMenuAnchor, setAppsMenuAnchor] = useState<null | HTMLElement>(
    null,
  );
  const [notificationsAnchor, setNotificationsAnchor] =
    useState<null | HTMLElement>(null);
  const [createMenuAnchor, setCreateMenuAnchor] = useState<null | HTMLElement>(
    null,
  );
=======
  Tooltip
} from '@mui/material'
import { Link, useLocation } from 'react-router-dom'
import NotificationsIcon from '@mui/icons-material/Notifications'
import HelpOutlineIcon from '@mui/icons-material/HelpOutline'
import SettingsIcon from '@mui/icons-material/Settings'
import LogoutIcon from '@mui/icons-material/Logout'
import DashboardIcon from '@mui/icons-material/Dashboard'
import WorkIcon from '@mui/icons-material/Work'
import FilterListIcon from '@mui/icons-material/FilterList'
import FolderIcon from '@mui/icons-material/Folder'
import AddIcon from '@mui/icons-material/Add'
import KeyboardArrowDownIcon from '@mui/icons-material/KeyboardArrowDown'
import QuickSearch from '@/components/ui/QuickSearch'
import { useAuth } from '@/context/AuthContext'

const Navbar: React.FC = () => {
  const location = useLocation()
  const { logout, userProfile, fetchUserProfile, user } = useAuth()
  const [profileMenuAnchor, setProfileMenuAnchor] = useState<null | HTMLElement>(null)
  const [notificationsAnchor, setNotificationsAnchor] = useState<null | HTMLElement>(null)
  const [createMenuAnchor, setCreateMenuAnchor] = useState<null | HTMLElement>(null)
>>>>>>> dbaa7e66

  const handleProfileClick = (event: React.MouseEvent<HTMLElement>) => {
    setProfileMenuAnchor(event.currentTarget);
  };

<<<<<<< HEAD
  const handleAppsClick = (event: React.MouseEvent<HTMLElement>) => {
    setAppsMenuAnchor(event.currentTarget);
  };

=======
>>>>>>> dbaa7e66
  const handleNotificationsClick = (event: React.MouseEvent<HTMLElement>) => {
    setNotificationsAnchor(event.currentTarget);
  };

  const handleCreateClick = (event: React.MouseEvent<HTMLElement>) => {
    setCreateMenuAnchor(event.currentTarget);
  };

  const handleCloseMenus = () => {
<<<<<<< HEAD
    setProfileMenuAnchor(null);
    setAppsMenuAnchor(null);
    setNotificationsAnchor(null);
    setCreateMenuAnchor(null);
  };
=======
    setProfileMenuAnchor(null)
    setNotificationsAnchor(null)
    setCreateMenuAnchor(null)
  }
>>>>>>> dbaa7e66

  const handleLogout = () => {
    logout();
    handleCloseMenus();
  };

  // Fetch user profile when component mounts
  useEffect(() => {
    if (user && !userProfile) {
      fetchUserProfile();
    }
  }, [user, userProfile, fetchUserProfile]);

  const isActiveRoute = (path: string) => {
    return location.pathname === path;
  };

  // Function to get initials from user name
  const getUserInitials = () => {
    if (userProfile?.first_name && userProfile?.last_name) {
      return `${userProfile.first_name.charAt(0).toUpperCase()}${userProfile.last_name.charAt(0).toUpperCase()}`;
    }
    if (userProfile?.first_name) {
      return userProfile.first_name.charAt(0).toUpperCase();
    }
    if (user?.email) {
      return user.email.charAt(0).toUpperCase();
    }
    return "U"; // Default fallback
  };

  // Function to get full name from user profile
  const getFullName = () => {
    if (userProfile?.first_name && userProfile?.last_name) {
      return `${userProfile.first_name} ${userProfile.last_name}`;
    }
    if (userProfile?.first_name) {
      return userProfile.first_name;
    }
    return user?.name || "User";
  };

  return (
<<<<<<< HEAD
    <AppBar
      position="fixed"
      sx={{
        zIndex: (theme) => theme.zIndex.drawer + 1,
        bgcolor: "#0052CC",
        boxShadow: "0 4px 20px rgba(0,82,204,0.25)",
        borderBottom: "1px solid rgba(255,255,255,0.08)",
        backdropFilter: "blur(20px)",
        "&::before": {
          content: '""',
          position: "absolute",
          top: 0,
          left: 0,
          right: 0,
          bottom: 0,
          background:
            "linear-gradient(135deg, rgba(255,255,255,0.1) 0%, rgba(255,255,255,0.05) 100%)",
          pointerEvents: "none",
        },
=======
    <AppBar 
      position="fixed" 
      elevation={0}
      sx={{ 
        zIndex: (theme) => theme.zIndex.drawer + 1,
        bgcolor: 'background.paper',
        color: 'text.primary',
        borderBottom: '1px solid',
        borderColor: 'divider',
        backdropFilter: 'blur(20px)',
        boxShadow: '0 2px 20px rgba(0, 0, 0, 0.08)',
>>>>>>> dbaa7e66
      }}
    >
      <Toolbar sx={{ minHeight: "68px !important", px: { xs: 2, md: 4 } }}>
        {/* Logo and Brand */}
<<<<<<< HEAD
        <Box
          sx={{ display: "flex", alignItems: "center", mr: { xs: 2, md: 6 } }}
        >
          <Paper
            elevation={0}
            sx={{
              width: 42,
              height: 42,
              bgcolor: "white",
              borderRadius: 2,
              display: "flex",
              alignItems: "center",
              justifyContent: "center",
              mr: 2,
              boxShadow: "0 4px 12px rgba(0,0,0,0.15)",
              background: "linear-gradient(135deg, #ffffff 0%, #f8f9fa 100%)",
              border: "1px solid rgba(255,255,255,0.2)",
            }}
          >
            <Typography
              sx={{
                color: "#0052CC",
                fontWeight: 900,
                fontSize: 20,
                background: "linear-gradient(135deg, #0052CC 0%, #0747A6 100%)",
                backgroundClip: "text",
                WebkitBackgroundClip: "text",
                WebkitTextFillColor: "transparent",
              }}
            >
              M
            </Typography>
          </Paper>
          <Typography
            variant="h6"
            component={Link}
            to="/"
            sx={{
              textDecoration: "none",
              color: "white",
              fontWeight: 900,
              fontSize: "22px",
              letterSpacing: "-0.8px",
              textShadow: "0 2px 4px rgba(0,0,0,0.2)",
              "&:hover": {
                textShadow: "0 4px 8px rgba(0,0,0,0.3)",
=======
        <Box sx={{ display: 'flex', alignItems: 'center', mr: { xs: 2, md: 6 } }}>
          <Box
            sx={{
              width: 40,
              height: 40,
              borderRadius: '12px',
              background: 'linear-gradient(135deg, #1976d2 0%, #9c27b0 100%)',
              display: 'flex',
              alignItems: 'center',
              justifyContent: 'center',
              mr: 2,
              boxShadow: '0 4px 12px rgba(25, 118, 210, 0.3)',
            }}
          >
            <Typography sx={{ 
              color: 'white', 
              fontWeight: 900, 
              fontSize: 18,
            }}>
              P
            </Typography>
          </Box>
          <Typography 
            variant="h6" 
            component={Link} 
            to="/dashboard" 
            sx={{ 
              textDecoration: 'none',
              color: 'text.primary',
              fontWeight: 800,
              fontSize: '20px',
              letterSpacing: '-0.5px',
              background: 'linear-gradient(135deg, #1976d2 0%, #9c27b0 100%)',
              backgroundClip: 'text',
              WebkitBackgroundClip: 'text',
              WebkitTextFillColor: 'transparent',
              '&:hover': {
                transform: 'scale(1.02)',
>>>>>>> dbaa7e66
              },
              transition: "all 0.3s ease",
            }}
          >
            ProjectFlow
          </Typography>
        </Box>

        {/* Navigation Links */}
        {/* <Box sx={{ display: { xs: 'none', md: 'flex' }, gap: 1 }}>
          <Tooltip title="View your assigned work" arrow>
            <Button 
              color="inherit" 
              component={Link} 
              to="/dashboard"
              startIcon={<WorkIcon sx={{ fontSize: '18px !important' }} />}
              sx={{ 
                textTransform: 'none',
                fontSize: '14px',
                fontWeight: 600,
                px: 2.5,
                py: 1.25,
                borderRadius: 2,
                bgcolor: isActiveRoute('/dashboard') ? 'rgba(255,255,255,0.15)' : 'transparent',
                border: isActiveRoute('/dashboard') ? '1px solid rgba(255,255,255,0.2)' : '1px solid transparent',
                '&:hover': { 
                  bgcolor: 'rgba(255,255,255,0.12)',
                  transform: 'translateY(-1px)',
                  boxShadow: '0 4px 12px rgba(0,0,0,0.15)'
                },
                transition: 'all 0.3s ease',
                minWidth: 'auto'
              }}
            >
              Your work
            </Button>
          </Tooltip>
          
          <Tooltip title="Browse all projects" arrow>
            <Button 
              color="inherit" 
              component={Link} 
              to="/projects"
              startIcon={<FolderIcon sx={{ fontSize: '18px !important' }} />}
              sx={{ 
                textTransform: 'none',
                fontSize: '14px',
                fontWeight: 600,
                px: 2.5,
                py: 1.25,
                borderRadius: 2,
                bgcolor: isActiveRoute('/projects') ? 'rgba(255,255,255,0.15)' : 'transparent',
                border: isActiveRoute('/projects') ? '1px solid rgba(255,255,255,0.2)' : '1px solid transparent',
                '&:hover': { 
                  bgcolor: 'rgba(255,255,255,0.12)',
                  transform: 'translateY(-1px)',
                  boxShadow: '0 4px 12px rgba(0,0,0,0.15)'
                },
                transition: 'all 0.3s ease',
                minWidth: 'auto'
              }}
            >
              Projects
            </Button>
          </Tooltip>

          <Tooltip title="Filter and search" arrow>
            <Button 
              color="inherit"
              startIcon={<FilterListIcon sx={{ fontSize: '18px !important' }} />}
              sx={{ 
                textTransform: 'none',
                fontSize: '14px',
                fontWeight: 600,
                px: 2.5,
                py: 1.25,
                borderRadius: 2,
                '&:hover': { 
                  bgcolor: 'rgba(255,255,255,0.12)',
                  transform: 'translateY(-1px)',
                  boxShadow: '0 4px 12px rgba(0,0,0,0.15)'
                },
                transition: 'all 0.3s ease',
                minWidth: 'auto'
              }}
            >
              Filters
            </Button>
          </Tooltip>

          <Tooltip title="View dashboards and reports" arrow>
            <Button 
              color="inherit"
              component={Link}
              to="/"
              startIcon={<DashboardIcon sx={{ fontSize: '18px !important' }} />}
              sx={{ 
                textTransform: 'none',
                fontSize: '14px',
                fontWeight: 600,
                px: 2.5,
                py: 1.25,
                borderRadius: 2,
                bgcolor: isActiveRoute('/') ? 'rgba(255,255,255,0.15)' : 'transparent',
                border: isActiveRoute('/') ? '1px solid rgba(255,255,255,0.2)' : '1px solid transparent',
                '&:hover': { 
                  bgcolor: 'rgba(255,255,255,0.12)',
                  transform: 'translateY(-1px)',
                  boxShadow: '0 4px 12px rgba(0,0,0,0.15)'
                },
                transition: 'all 0.3s ease',
                minWidth: 'auto'
              }}
            >
              Dashboards
            </Button>
          </Tooltip>
        </Box> */}

        {/* Search - Centered */}
        <Box
          sx={{ flexGrow: 1, display: "flex", justifyContent: "center", mx: 4 }}
        >
          <QuickSearch />
        </Box>

        {/* Right Side Actions */}
<<<<<<< HEAD
        <Box sx={{ display: "flex", alignItems: "center", gap: 1.5 }}>
=======
        <Box sx={{ display: 'flex', alignItems: 'center', gap: 2 }}>
>>>>>>> dbaa7e66
          {/* Create Button with Dropdown */}
          <Tooltip title="Create new item" arrow>
            <Button
              variant="contained"
              onClick={handleCreateClick}
              endIcon={<KeyboardArrowDownIcon sx={{ ml: 0.5 }} />}
              startIcon={<AddIcon />}
              sx={{
<<<<<<< HEAD
                bgcolor: "#00875A",
                color: "white",
                textTransform: "none",
                fontWeight: 700,
                fontSize: "14px",
                px: 2.5,
                py: 1,
                borderRadius: 2,
                boxShadow: "0 3px 8px rgba(0,135,90,0.4)",
                border: "1px solid rgba(255,255,255,0.1)",
                "&:hover": {
                  bgcolor: "#006644",
                  transform: "translateY(-2px)",
                  boxShadow: "0 6px 16px rgba(0,135,90,0.5)",
                },
                transition: "all 0.3s ease",
=======
                background: 'linear-gradient(135deg, #1976d2 0%, #9c27b0 100%)',
                color: 'white',
                textTransform: 'none',
                fontWeight: 700,
                fontSize: '14px',
                px: 3,
                py: 1.25,
                borderRadius: 3,
                boxShadow: '0 4px 12px rgba(25, 118, 210, 0.3)',
                border: 'none',
                '&:hover': {
                  background: 'linear-gradient(135deg, #1565c0 0%, #7b1fa2 100%)',
                  transform: 'translateY(-2px)',
                  boxShadow: '0 8px 24px rgba(25, 118, 210, 0.4)'
                },
                transition: 'all 0.3s cubic-bezier(0.4, 0, 0.2, 1)'
>>>>>>> dbaa7e66
              }}
            >
              Create
            </Button>
          </Tooltip>

<<<<<<< HEAD
          {/* Apps Menu */}
          <Tooltip title="Atlassian products" arrow>
            <IconButton
              color="inherit"
              onClick={handleAppsClick}
              sx={{
                p: 1.5,
                borderRadius: 2,
                bgcolor: "rgba(255,255,255,0.08)",
                border: "1px solid rgba(255,255,255,0.1)",
                "&:hover": {
                  bgcolor: "rgba(255,255,255,0.15)",
                  transform: "scale(1.05)",
                  boxShadow: "0 4px 12px rgba(0,0,0,0.2)",
                },
                transition: "all 0.3s ease",
              }}
            >
              <AppsIcon sx={{ fontSize: 22 }} />
            </IconButton>
          </Tooltip>

          {/* Notifications */}
          <Tooltip title="Notifications" arrow>
            <IconButton
              color="inherit"
=======
          {/* Notifications */}
          <Tooltip title="Notifications" arrow>
            <IconButton 
>>>>>>> dbaa7e66
              onClick={handleNotificationsClick}
              sx={{
                p: 1.5,
                borderRadius: 2,
<<<<<<< HEAD
                bgcolor: "rgba(255,255,255,0.08)",
                border: "1px solid rgba(255,255,255,0.1)",
                "&:hover": {
                  bgcolor: "rgba(255,255,255,0.15)",
                  transform: "scale(1.05)",
                  boxShadow: "0 4px 12px rgba(0,0,0,0.2)",
=======
                bgcolor: 'action.hover',
                border: '1px solid',
                borderColor: 'divider',
                color: 'text.secondary',
                '&:hover': { 
                  bgcolor: 'action.selected',
                  borderColor: 'primary.main',
                  color: 'primary.main',
                  transform: 'scale(1.05)',
                  boxShadow: '0 4px 12px rgba(25, 118, 210, 0.2)'
>>>>>>> dbaa7e66
                },
                transition: "all 0.3s ease",
              }}
            >
<<<<<<< HEAD
              <Badge
                badgeContent={3}
                color="error"
                sx={{
                  "& .MuiBadge-badge": {
                    fontSize: "0.75rem",
                    fontWeight: 700,
                    boxShadow: "0 2px 4px rgba(0,0,0,0.2)",
                  },
=======
              <Badge 
                badgeContent={3} 
                color="error" 
                sx={{ 
                  '& .MuiBadge-badge': { 
                    fontSize: '0.7rem',
                    fontWeight: 700,
                    boxShadow: '0 2px 8px rgba(244, 67, 54, 0.3)',
                    border: '2px solid',
                    borderColor: 'background.paper',
                  } 
>>>>>>> dbaa7e66
                }}
              >
                <NotificationsIcon sx={{ fontSize: 20 }} />
              </Badge>
            </IconButton>
          </Tooltip>

          {/* Help */}
          <Tooltip title="Help and support" arrow>
<<<<<<< HEAD
            <IconButton
              color="inherit"
              sx={{
                p: 1.5,
                borderRadius: 2,
                bgcolor: "rgba(255,255,255,0.08)",
                border: "1px solid rgba(255,255,255,0.1)",
                "&:hover": {
                  bgcolor: "rgba(255,255,255,0.15)",
                  transform: "scale(1.05)",
                  boxShadow: "0 4px 12px rgba(0,0,0,0.2)",
=======
            <IconButton 
              component={Link}
              to="/help"
              sx={{ 
                p: 1.5,
                borderRadius: 2,
                bgcolor: 'action.hover',
                border: '1px solid',
                borderColor: 'divider',
                color: 'text.secondary',
                '&:hover': { 
                  bgcolor: 'action.selected',
                  borderColor: 'primary.main',
                  color: 'primary.main',
                  transform: 'scale(1.05)',
                  boxShadow: '0 4px 12px rgba(25, 118, 210, 0.2)'
>>>>>>> dbaa7e66
                },
                transition: "all 0.3s ease",
              }}
            >
              <HelpOutlineIcon sx={{ fontSize: 20 }} />
            </IconButton>
          </Tooltip>

          {/* Profile */}
          <Tooltip title="Your profile and settings" arrow>
            <IconButton onClick={handleProfileClick} sx={{ p: 0, ml: 1 }}>
<<<<<<< HEAD
              <Avatar
                sx={{
                  width: 38,
                  height: 38,
                  bgcolor: "#FF5722",
                  fontWeight: 700,
                  fontSize: "16px",
                  boxShadow: "0 4px 12px rgba(255,87,34,0.4)",
                  border: "2px solid rgba(255,255,255,0.2)",
                  "&:hover": {
                    transform: "scale(1.08)",
                    boxShadow: "0 6px 20px rgba(255,87,34,0.6)",
                  },
                  transition: "all 0.3s ease",
=======
              <Avatar 
                sx={{ 
                  width: 38, 
                  height: 38, 
                  background: 'linear-gradient(135deg, #1976d2 0%, #9c27b0 100%)',
                  fontWeight: 700,
                  fontSize: '16px',
                  boxShadow: '0 4px 12px rgba(25, 118, 210, 0.3)',
                  border: '2px solid',
                  borderColor: 'background.paper',
                  '&:hover': {
                    transform: 'scale(1.08)',
                    boxShadow: '0 8px 24px rgba(25, 118, 210, 0.4)'
                  },
                  transition: 'all 0.3s cubic-bezier(0.4, 0, 0.2, 1)'
>>>>>>> dbaa7e66
                }}
              >
                {getUserInitials()}
              </Avatar>
            </IconButton>
          </Tooltip>
        </Box>

        {/* Create Menu */}
        <Menu
          anchorEl={createMenuAnchor}
          open={Boolean(createMenuAnchor)}
          onClose={handleCloseMenus}
          PaperProps={{
            sx: {
              mt: 1,
              minWidth: 280,
              maxWidth: 320,
              boxShadow: "0 8px 32px rgba(0,0,0,0.25)",
              borderRadius: 3,
              border: "1px solid rgba(0,0,0,0.08)",
              overflow: "visible",
              "&::before": {
                content: '""',
                display: "block",
                position: "absolute",
                top: 0,
                right: 20,
                width: 10,
                height: 10,
                bgcolor: "background.paper",
                transform: "translateY(-50%) rotate(45deg)",
                zIndex: 0,
                borderLeft: "1px solid rgba(0,0,0,0.08)",
                borderTop: "1px solid rgba(0,0,0,0.08)",
              },
            },
          }}
        >
          <Box sx={{ p: 2, borderBottom: "1px solid #DFE1E6" }}>
            <Typography
              variant="subtitle1"
              sx={{ fontWeight: 700, color: "#172B4D", mb: 0.5 }}
            >
              Create new
            </Typography>
            <Typography
              variant="body2"
              sx={{ color: "#5E6C84", fontSize: "12px" }}
            >
              Choose what you'd like to create
            </Typography>
          </Box>
<<<<<<< HEAD
          <MenuItem onClick={handleCloseMenus} sx={{ py: 2, px: 2.5 }}>
            <Box sx={{ display: "flex", alignItems: "center", width: "100%" }}>
              <Box
                sx={{
                  bgcolor: "#E3FCEF",
                  borderRadius: 1.5,
                  p: 1,
                  mr: 2,
                  display: "flex",
                  alignItems: "center",
                  justifyContent: "center",
                }}
              >
                <FolderIcon sx={{ color: "#00875A", fontSize: 20 }} />
=======
          <MenuItem 
            onClick={handleCloseMenus}
            component={Link}
            to="/organizations"
            sx={{ py: 2, px: 2.5 }}
          >
            <Box sx={{ display: 'flex', alignItems: 'center', width: '100%' }}>
              <Box sx={{ 
                bgcolor: '#E3FCEF', 
                borderRadius: 1.5, 
                p: 1, 
                mr: 2,
                display: 'flex',
                alignItems: 'center',
                justifyContent: 'center'
              }}>
                <FolderIcon sx={{ color: '#00875A', fontSize: 20 }} />
>>>>>>> dbaa7e66
              </Box>
              <Box sx={{ flexGrow: 1 }}>
                <Typography
                  variant="body2"
                  sx={{ fontWeight: 600, color: "#172B4D" }}
                >
                  Project
                </Typography>
                <Typography variant="caption" sx={{ color: "#5E6C84" }}>
                  Create a new project
                </Typography>
              </Box>
            </Box>
          </MenuItem>
<<<<<<< HEAD
          <MenuItem onClick={handleCloseMenus} sx={{ py: 2, px: 2.5 }}>
            <Box sx={{ display: "flex", alignItems: "center", width: "100%" }}>
              <Box
                sx={{
                  bgcolor: "#DEEBFF",
                  borderRadius: 1.5,
                  p: 1,
                  mr: 2,
                  display: "flex",
                  alignItems: "center",
                  justifyContent: "center",
                }}
              >
                <WorkIcon sx={{ color: "#0052CC", fontSize: 20 }} />
              </Box>
              <Box sx={{ flexGrow: 1 }}>
                <Typography
                  variant="body2"
                  sx={{ fontWeight: 600, color: "#172B4D" }}
                >
                  Issue
                </Typography>
                <Typography variant="caption" sx={{ color: "#5E6C84" }}>
                  Track a task, bug, or feature
=======
          <MenuItem 
            onClick={handleCloseMenus}
            component={Link}
            to="/organizations"
            sx={{ py: 2, px: 2.5 }}
          >
            <Box sx={{ display: 'flex', alignItems: 'center', width: '100%' }}>
              <Box sx={{ 
                bgcolor: '#DEEBFF', 
                borderRadius: 1.5, 
                p: 1, 
                mr: 2,
                display: 'flex',
                alignItems: 'center',
                justifyContent: 'center'
              }}>
                <WorkIcon sx={{ color: '#1976d2', fontSize: 20 }} />
              </Box>
              <Box sx={{ flexGrow: 1 }}>
                <Typography variant="body2" sx={{ fontWeight: 600, color: '#172B4D' }}>
                  Team
                </Typography>
                <Typography variant="caption" sx={{ color: '#5E6C84' }}>
                  Create a new team
>>>>>>> dbaa7e66
                </Typography>
              </Box>
            </Box>
          </MenuItem>
<<<<<<< HEAD
          <MenuItem onClick={handleCloseMenus} sx={{ py: 2, px: 2.5 }}>
            <Box sx={{ display: "flex", alignItems: "center", width: "100%" }}>
              <Box
                sx={{
                  bgcolor: "#FFF4E6",
                  borderRadius: 1.5,
                  p: 1,
                  mr: 2,
                  display: "flex",
                  alignItems: "center",
                  justifyContent: "center",
                }}
              >
                <DashboardIcon sx={{ color: "#FF8B00", fontSize: 20 }} />
              </Box>
              <Box sx={{ flexGrow: 1 }}>
                <Typography
                  variant="body2"
                  sx={{ fontWeight: 600, color: "#172B4D" }}
                >
                  Board
                </Typography>
                <Typography variant="caption" sx={{ color: "#5E6C84" }}>
                  Visualize and advance work
                </Typography>
              </Box>
            </Box>
          </MenuItem>
        </Menu>

        {/* Apps Menu */}
        <Menu
          anchorEl={appsMenuAnchor}
          open={Boolean(appsMenuAnchor)}
          onClose={handleCloseMenus}
          anchorOrigin={{
            vertical: "bottom",
            horizontal: "right",
          }}
          transformOrigin={{
            vertical: "top",
            horizontal: "right",
          }}
          PaperProps={{
            sx: {
              mt: 1,
              minWidth: 260,
              boxShadow: "0 8px 32px rgba(0,0,0,0.25)",
              borderRadius: 3,
              border: "1px solid rgba(0,0,0,0.08)",
            },
          }}
        >
          <Box sx={{ p: 2, borderBottom: "1px solid #DFE1E6" }}>
            <Typography
              variant="subtitle1"
              sx={{ fontWeight: 700, color: "#172B4D" }}
            >
              Atlassian products
            </Typography>
          </Box>
          <MenuItem onClick={handleCloseMenus} sx={{ py: 2, px: 2.5 }}>
            <Box sx={{ display: "flex", alignItems: "center", width: "100%" }}>
              <Box
                sx={{
                  bgcolor: "#0052CC",
                  borderRadius: 1.5,
                  p: 1,
                  mr: 2,
                  display: "flex",
                  alignItems: "center",
                  justifyContent: "center",
                }}
              >
                <Typography
                  sx={{ color: "white", fontWeight: "bold", fontSize: 14 }}
                >
                  M
                </Typography>
              </Box>
              <Box sx={{ flexGrow: 1 }}>
                <Typography
                  variant="body2"
                  sx={{ fontWeight: 600, color: "#172B4D" }}
                >
                  MidLineX
                </Typography>
                <Typography variant="caption" sx={{ color: "#5E6C84" }}>
                  Project management
                </Typography>
              </Box>
              <Chip
                label="Current"
                size="small"
                sx={{
                  bgcolor: "#E3FCEF",
                  color: "#00875A",
                  fontWeight: 600,
                  fontSize: "10px",
                }}
              />
            </Box>
          </MenuItem>
          <MenuItem onClick={handleCloseMenus} sx={{ py: 2, px: 2.5 }}>
            <Box sx={{ display: "flex", alignItems: "center", width: "100%" }}>
              <Box
                sx={{
                  bgcolor: "#172B4D",
                  borderRadius: 1.5,
                  p: 1,
                  mr: 2,
                  display: "flex",
                  alignItems: "center",
                  justifyContent: "center",
                }}
              >
                <Typography
                  sx={{ color: "white", fontWeight: "bold", fontSize: 14 }}
                >
                  C
                </Typography>
              </Box>
              <Box sx={{ flexGrow: 1 }}>
                <Typography
                  variant="body2"
                  sx={{ fontWeight: 600, color: "#172B4D" }}
                >
                  Confluence
                </Typography>
                <Typography variant="caption" sx={{ color: "#5E6C84" }}>
                  Team workspace
                </Typography>
              </Box>
            </Box>
          </MenuItem>
          <MenuItem onClick={handleCloseMenus} sx={{ py: 2, px: 2.5 }}>
            <Box sx={{ display: "flex", alignItems: "center", width: "100%" }}>
              <Box
                sx={{
                  bgcolor: "#0052CC",
                  borderRadius: 1.5,
                  p: 1,
                  mr: 2,
                  display: "flex",
                  alignItems: "center",
                  justifyContent: "center",
                }}
              >
                <Typography
                  sx={{ color: "white", fontWeight: "bold", fontSize: 14 }}
                >
                  B
                </Typography>
              </Box>
              <Box sx={{ flexGrow: 1 }}>
                <Typography
                  variant="body2"
                  sx={{ fontWeight: 600, color: "#172B4D" }}
                >
                  Bitbucket
                </Typography>
                <Typography variant="caption" sx={{ color: "#5E6C84" }}>
                  Git repository
=======
          <MenuItem 
            onClick={handleCloseMenus}
            component={Link}
            to="/organizations"
            sx={{ py: 2, px: 2.5 }}
          >
            <Box sx={{ display: 'flex', alignItems: 'center', width: '100%' }}>
              <Box sx={{ 
                bgcolor: '#FFF4E6', 
                borderRadius: 1.5, 
                p: 1, 
                mr: 2,
                display: 'flex',
                alignItems: 'center',
                justifyContent: 'center'
              }}>
                <DashboardIcon sx={{ color: '#9c27b0', fontSize: 20 }} />
              </Box>
              <Box sx={{ flexGrow: 1 }}>
                <Typography variant="body2" sx={{ fontWeight: 600, color: '#172B4D' }}>
                  Organization
                </Typography>
                <Typography variant="caption" sx={{ color: '#5E6C84' }}>
                  Create a new organization
>>>>>>> dbaa7e66
                </Typography>
              </Box>
            </Box>
          </MenuItem>
        </Menu>

        {/* Notifications Menu */}
        <Menu
          anchorEl={notificationsAnchor}
          open={Boolean(notificationsAnchor)}
          onClose={handleCloseMenus}
          anchorOrigin={{
            vertical: "bottom",
            horizontal: "right",
          }}
          transformOrigin={{
            vertical: "top",
            horizontal: "right",
          }}
          PaperProps={{
            sx: {
              mt: 1,
              minWidth: 380,
              maxWidth: 420,
              maxHeight: 480,
<<<<<<< HEAD
              boxShadow: "0 8px 32px rgba(0,0,0,0.25)",
              borderRadius: 3,
              border: "1px solid rgba(0,0,0,0.08)",
              "&::-webkit-scrollbar": {
                display: "none",
=======
              boxShadow: '0 8px 32px rgba(0, 0, 0, 0.12)',
              borderRadius: 3,
              border: '1px solid',
              borderColor: 'divider',
              '&::-webkit-scrollbar': {
                display: 'none'
>>>>>>> dbaa7e66
              },
              "-ms-overflow-style": "none",
              "scrollbar-width": "none",
            },
          }}
        >
<<<<<<< HEAD
          <Box sx={{ p: 3, borderBottom: "1px solid #DFE1E6" }}>
            <Box
              sx={{
                display: "flex",
                justifyContent: "space-between",
                alignItems: "center",
              }}
            >
              <Typography
                variant="h6"
                sx={{ fontWeight: 700, fontSize: "18px", color: "#172B4D" }}
              >
                Notifications
              </Typography>
              <Chip
                label="3 new"
                size="small"
                sx={{
                  bgcolor: "#DE350B",
                  color: "white",
                  fontWeight: 600,
                  fontSize: "11px",
                }}
              />
            </Box>
          </Box>
          <MenuItem
            onClick={handleCloseMenus}
            sx={{
              py: 2.5,
              px: 3,
              alignItems: "flex-start",
              borderBottom: "1px solid #F4F5F7",
            }}
          >
            <Box sx={{ width: "100%" }}>
              <Box sx={{ display: "flex", alignItems: "flex-start", mb: 1 }}>
                <Avatar
                  sx={{
                    bgcolor: "#0052CC",
                    mr: 2,
                    width: 36,
                    height: 36,
                    fontSize: "14px",
                  }}
                >
                  JM
                </Avatar>
                <Box sx={{ flexGrow: 1 }}>
                  <Typography
                    variant="body2"
                    sx={{ fontWeight: 700, mb: 0.5, color: "#172B4D" }}
                  >
                    Task assigned to you
                  </Typography>
                  <Typography
                    variant="body2"
                    sx={{ color: "#5E6C84", fontSize: "13px", lineHeight: 1.4 }}
                  >
                    <strong>John Miller</strong> assigned{" "}
                    <strong>ECP-123: Fix login bug</strong> to you
                  </Typography>
                  <Typography
                    variant="caption"
                    sx={{
                      color: "#8993A4",
                      fontSize: "11px",
                      mt: 1,
                      display: "block",
                    }}
                  >
                    2 hours ago
                  </Typography>
                </Box>
                <Chip
                  label="New"
                  size="small"
                  sx={{
                    bgcolor: "#00875A",
                    color: "white",
                    fontSize: "10px",
                    fontWeight: 600,
                  }}
=======
          <Box sx={{ p: 3, borderBottom: '1px solid', borderColor: 'divider' }}>
            <Box sx={{ display: 'flex', justifyContent: 'space-between', alignItems: 'center' }}>
              <Typography variant="h6" sx={{ fontWeight: 700, fontSize: '18px', color: 'text.primary' }}>
                Notifications
              </Typography>
              <Chip 
                label="3 new" 
                size="small" 
                sx={{ 
                  bgcolor: 'error.main', 
                  color: 'white', 
                  fontWeight: 600, 
                  fontSize: '11px' 
                }} 
              />
            </Box>
          </Box>
          <MenuItem onClick={handleCloseMenus} sx={{ py: 2.5, px: 3, alignItems: 'flex-start', borderBottom: '1px solid', borderColor: 'divider' }}>
            <Box sx={{ width: '100%' }}>
              <Box sx={{ display: 'flex', alignItems: 'flex-start', mb: 1 }}>
                <Avatar sx={{ bgcolor: 'primary.main', mr: 2, width: 36, height: 36, fontSize: '14px' }}>
                  JM
                </Avatar>
                <Box sx={{ flexGrow: 1 }}>
                  <Typography variant="body2" sx={{ fontWeight: 700, mb: 0.5, color: 'text.primary' }}>
                    Task assigned to you
                  </Typography>
                  <Typography variant="body2" sx={{ color: 'text.secondary', fontSize: '13px', lineHeight: 1.4 }}>
                    <strong>John Miller</strong> assigned <strong>PROJ-123: Fix dashboard bug</strong> to you
                  </Typography>
                  <Typography variant="caption" sx={{ color: 'text.disabled', fontSize: '11px', mt: 1, display: 'block' }}>
                    2 hours ago
                  </Typography>
                </Box>
                <Chip 
                  label="New" 
                  size="small" 
                  sx={{ bgcolor: 'success.main', color: 'white', fontSize: '10px', fontWeight: 600 }} 
>>>>>>> dbaa7e66
                />
              </Box>
            </Box>
          </MenuItem>
<<<<<<< HEAD
          <MenuItem
            onClick={handleCloseMenus}
            sx={{
              py: 2.5,
              px: 3,
              alignItems: "flex-start",
              borderBottom: "1px solid #F4F5F7",
            }}
          >
            <Box sx={{ width: "100%" }}>
              <Box sx={{ display: "flex", alignItems: "flex-start", mb: 1 }}>
                <Avatar
                  sx={{
                    bgcolor: "#00875A",
                    mr: 2,
                    width: 36,
                    height: 36,
                    fontSize: "14px",
                  }}
                >
                  ✓
                </Avatar>
                <Box sx={{ flexGrow: 1 }}>
                  <Typography
                    variant="body2"
                    sx={{ fontWeight: 700, mb: 0.5, color: "#172B4D" }}
                  >
                    Sprint completed successfully
                  </Typography>
                  <Typography
                    variant="body2"
                    sx={{ color: "#5E6C84", fontSize: "13px", lineHeight: 1.4 }}
                  >
                    <strong>Sprint 23</strong> has been completed with 18/20
                    issues resolved
                  </Typography>
                  <Typography
                    variant="caption"
                    sx={{
                      color: "#8993A4",
                      fontSize: "11px",
                      mt: 1,
                      display: "block",
                    }}
                  >
=======
          <MenuItem onClick={handleCloseMenus} sx={{ py: 2.5, px: 3, alignItems: 'flex-start', borderBottom: '1px solid', borderColor: 'divider' }}>
            <Box sx={{ width: '100%' }}>
              <Box sx={{ display: 'flex', alignItems: 'flex-start', mb: 1 }}>
                <Avatar sx={{ bgcolor: 'success.main', mr: 2, width: 36, height: 36, fontSize: '14px' }}>
                  ✓
                </Avatar>
                <Box sx={{ flexGrow: 1 }}>
                  <Typography variant="body2" sx={{ fontWeight: 700, mb: 0.5, color: 'text.primary' }}>
                    Sprint completed successfully
                  </Typography>
                  <Typography variant="body2" sx={{ color: 'text.secondary', fontSize: '13px', lineHeight: 1.4 }}>
                    <strong>Sprint 23</strong> has been completed with 18/20 tasks resolved
                  </Typography>
                  <Typography variant="caption" sx={{ color: 'text.disabled', fontSize: '11px', mt: 1, display: 'block' }}>
>>>>>>> dbaa7e66
                    1 day ago
                  </Typography>
                </Box>
              </Box>
            </Box>
          </MenuItem>
<<<<<<< HEAD
          <MenuItem
            onClick={handleCloseMenus}
            sx={{ py: 2.5, px: 3, alignItems: "flex-start" }}
          >
            <Box sx={{ width: "100%" }}>
              <Box sx={{ display: "flex", alignItems: "flex-start", mb: 1 }}>
                <Avatar
                  sx={{
                    bgcolor: "#FF5722",
                    mr: 2,
                    width: 36,
                    height: 36,
                    fontSize: "14px",
                  }}
                >
                  !
                </Avatar>
                <Box sx={{ flexGrow: 1 }}>
                  <Typography
                    variant="body2"
                    sx={{ fontWeight: 700, mb: 0.5, color: "#172B4D" }}
                  >
                    Code review required
                  </Typography>
                  <Typography
                    variant="body2"
                    sx={{ color: "#5E6C84", fontSize: "13px", lineHeight: 1.4 }}
                  >
                    Pull request <strong>#456</strong> is waiting for your
                    review
                  </Typography>
                  <Typography
                    variant="caption"
                    sx={{
                      color: "#8993A4",
                      fontSize: "11px",
                      mt: 1,
                      display: "block",
                    }}
                  >
=======
          <MenuItem onClick={handleCloseMenus} sx={{ py: 2.5, px: 3, alignItems: 'flex-start' }}>
            <Box sx={{ width: '100%' }}>
              <Box sx={{ display: 'flex', alignItems: 'flex-start', mb: 1 }}>
                <Avatar sx={{ bgcolor: 'warning.main', mr: 2, width: 36, height: 36, fontSize: '14px' }}>
                  !
                </Avatar>
                <Box sx={{ flexGrow: 1 }}>
                  <Typography variant="body2" sx={{ fontWeight: 700, mb: 0.5, color: 'text.primary' }}>
                    Review required
                  </Typography>
                  <Typography variant="body2" sx={{ color: 'text.secondary', fontSize: '13px', lineHeight: 1.4 }}>
                    Project <strong>E-Commerce Platform</strong> is waiting for your review
                  </Typography>
                  <Typography variant="caption" sx={{ color: 'text.disabled', fontSize: '11px', mt: 1, display: 'block' }}>
>>>>>>> dbaa7e66
                    3 days ago
                  </Typography>
                </Box>
              </Box>
            </Box>
          </MenuItem>
<<<<<<< HEAD
          <Box
            sx={{ p: 2, borderTop: "1px solid #DFE1E6", textAlign: "center" }}
          >
            <Button
              size="small"
              sx={{
                textTransform: "none",
                fontWeight: 600,
                color: "#0052CC",
                "&:hover": { bgcolor: "#F4F5F7" },
=======
          <Box sx={{ p: 2, borderTop: '1px solid', borderColor: 'divider', textAlign: 'center' }}>
            <Button 
              size="small" 
              sx={{ 
                textTransform: 'none', 
                fontWeight: 600, 
                color: 'primary.main',
                '&:hover': { bgcolor: 'action.hover' }
>>>>>>> dbaa7e66
              }}
            >
              View all notifications
            </Button>
          </Box>
        </Menu>

        {/* Profile Menu */}
        <Menu
          anchorEl={profileMenuAnchor}
          open={Boolean(profileMenuAnchor)}
          onClose={handleCloseMenus}
          anchorOrigin={{
            vertical: "bottom",
            horizontal: "right",
          }}
          transformOrigin={{
            vertical: "top",
            horizontal: "right",
          }}
          PaperProps={{
            sx: {
              mt: 1,
              minWidth: 280,
              boxShadow: "0 8px 32px rgba(0,0,0,0.25)",
              borderRadius: 3,
              border: "1px solid rgba(0,0,0,0.08)",
            },
          }}
        >
          <Box sx={{ p: 3, borderBottom: "1px solid #DFE1E6" }}>
            <Box sx={{ display: "flex", alignItems: "center" }}>
              <Avatar
                sx={{
                  bgcolor: "#FF5722",
                  mr: 2,
                  width: 48,
                  height: 48,
                  fontSize: "18px",
                  fontWeight: 700,
                  boxShadow: "0 2px 8px rgba(255,87,34,0.3)",
                }}
              >
                {getUserInitials()}
              </Avatar>
              <Box>
                <Typography
                  variant="body1"
                  sx={{ fontWeight: 700, color: "#172B4D" }}
                >
                  {getFullName()}
                </Typography>
                <Typography
                  variant="body2"
                  sx={{ color: "#5E6C84", fontSize: "13px" }}
                >
                  {userProfile?.email || user?.email || "user@example.com"}
                </Typography>
                <Chip
                  label="Premium"
                  size="small"
                  sx={{
                    bgcolor: "#FFAB00",
                    color: "white",
                    fontSize: "10px",
                    fontWeight: 600,
                    mt: 0.5,
                  }}
                />
              </Box>
            </Box>
          </Box>
          <MenuItem
            onClick={handleCloseMenus}
            component={Link}
            to="/account/settings"
            sx={{ py: 2, px: 3 }}
          >
            <SettingsIcon sx={{ mr: 2.5, fontSize: 22, color: "#5E6C84" }} />
            <Box>
              <Typography
                variant="body2"
                sx={{ fontWeight: 600, color: "#172B4D" }}
              >
                Account settings
              </Typography>
              <Typography variant="caption" sx={{ color: "#5E6C84" }}>
                Manage your account
              </Typography>
            </Box>
          </MenuItem>
          <MenuItem onClick={handleCloseMenus} sx={{ py: 2, px: 3 }}>
            <HelpOutlineIcon sx={{ mr: 2.5, fontSize: 22, color: "#5E6C84" }} />
            <Box>
              <Typography
                variant="body2"
                sx={{ fontWeight: 600, color: "#172B4D" }}
              >
                Help & support
              </Typography>
              <Typography variant="caption" sx={{ color: "#5E6C84" }}>
                Get help and support
              </Typography>
            </Box>
          </MenuItem>
          <Divider sx={{ my: 1 }} />
          <MenuItem
            onClick={handleLogout}
            sx={{
              py: 2,
              px: 3,
              color: "#DE350B",
              "&:hover": { bgcolor: "#FFEBE6" },
            }}
          >
            <LogoutIcon sx={{ mr: 2.5, fontSize: 22 }} />
            <Box>
              <Typography variant="body2" sx={{ fontWeight: 600 }}>
                Log out
              </Typography>
              <Typography variant="caption" sx={{ opacity: 0.8 }}>
                Sign out of your account
              </Typography>
            </Box>
          </MenuItem>
        </Menu>
      </Toolbar>
    </AppBar>
  );
};

export default Navbar;<|MERGE_RESOLUTION|>--- conflicted
+++ resolved
@@ -12,39 +12,6 @@
   Badge,
   Divider,
   Chip,
-<<<<<<< HEAD
-  Tooltip,
-  Paper,
-} from "@mui/material";
-import { Link, useLocation } from "react-router-dom";
-import NotificationsIcon from "@mui/icons-material/Notifications";
-import HelpOutlineIcon from "@mui/icons-material/HelpOutline";
-import AppsIcon from "@mui/icons-material/Apps";
-import SettingsIcon from "@mui/icons-material/Settings";
-import LogoutIcon from "@mui/icons-material/Logout";
-import DashboardIcon from "@mui/icons-material/Dashboard";
-import WorkIcon from "@mui/icons-material/Work";
-import FilterListIcon from "@mui/icons-material/FilterList";
-import FolderIcon from "@mui/icons-material/Folder";
-import AddIcon from "@mui/icons-material/Add";
-import KeyboardArrowDownIcon from "@mui/icons-material/KeyboardArrowDown";
-import QuickSearch from "@/components/ui/QuickSearch";
-import { useAuth } from "@/context/AuthContext";
-
-const Navbar: React.FC = () => {
-  const location = useLocation();
-  const { logout, userProfile, fetchUserProfile, user } = useAuth();
-  const [profileMenuAnchor, setProfileMenuAnchor] =
-    useState<null | HTMLElement>(null);
-  const [appsMenuAnchor, setAppsMenuAnchor] = useState<null | HTMLElement>(
-    null,
-  );
-  const [notificationsAnchor, setNotificationsAnchor] =
-    useState<null | HTMLElement>(null);
-  const [createMenuAnchor, setCreateMenuAnchor] = useState<null | HTMLElement>(
-    null,
-  );
-=======
   Tooltip
 } from '@mui/material'
 import { Link, useLocation } from 'react-router-dom'
@@ -67,19 +34,11 @@
   const [profileMenuAnchor, setProfileMenuAnchor] = useState<null | HTMLElement>(null)
   const [notificationsAnchor, setNotificationsAnchor] = useState<null | HTMLElement>(null)
   const [createMenuAnchor, setCreateMenuAnchor] = useState<null | HTMLElement>(null)
->>>>>>> dbaa7e66
 
   const handleProfileClick = (event: React.MouseEvent<HTMLElement>) => {
-    setProfileMenuAnchor(event.currentTarget);
-  };
-
-<<<<<<< HEAD
-  const handleAppsClick = (event: React.MouseEvent<HTMLElement>) => {
-    setAppsMenuAnchor(event.currentTarget);
-  };
-
-=======
->>>>>>> dbaa7e66
+    setProfileMenuAnchor(event.currentTarget)
+  }
+
   const handleNotificationsClick = (event: React.MouseEvent<HTMLElement>) => {
     setNotificationsAnchor(event.currentTarget);
   };
@@ -89,18 +48,10 @@
   };
 
   const handleCloseMenus = () => {
-<<<<<<< HEAD
-    setProfileMenuAnchor(null);
-    setAppsMenuAnchor(null);
-    setNotificationsAnchor(null);
-    setCreateMenuAnchor(null);
-  };
-=======
     setProfileMenuAnchor(null)
     setNotificationsAnchor(null)
     setCreateMenuAnchor(null)
   }
->>>>>>> dbaa7e66
 
   const handleLogout = () => {
     logout();
@@ -144,27 +95,6 @@
   };
 
   return (
-<<<<<<< HEAD
-    <AppBar
-      position="fixed"
-      sx={{
-        zIndex: (theme) => theme.zIndex.drawer + 1,
-        bgcolor: "#0052CC",
-        boxShadow: "0 4px 20px rgba(0,82,204,0.25)",
-        borderBottom: "1px solid rgba(255,255,255,0.08)",
-        backdropFilter: "blur(20px)",
-        "&::before": {
-          content: '""',
-          position: "absolute",
-          top: 0,
-          left: 0,
-          right: 0,
-          bottom: 0,
-          background:
-            "linear-gradient(135deg, rgba(255,255,255,0.1) 0%, rgba(255,255,255,0.05) 100%)",
-          pointerEvents: "none",
-        },
-=======
     <AppBar 
       position="fixed" 
       elevation={0}
@@ -176,59 +106,10 @@
         borderColor: 'divider',
         backdropFilter: 'blur(20px)',
         boxShadow: '0 2px 20px rgba(0, 0, 0, 0.08)',
->>>>>>> dbaa7e66
       }}
     >
       <Toolbar sx={{ minHeight: "68px !important", px: { xs: 2, md: 4 } }}>
         {/* Logo and Brand */}
-<<<<<<< HEAD
-        <Box
-          sx={{ display: "flex", alignItems: "center", mr: { xs: 2, md: 6 } }}
-        >
-          <Paper
-            elevation={0}
-            sx={{
-              width: 42,
-              height: 42,
-              bgcolor: "white",
-              borderRadius: 2,
-              display: "flex",
-              alignItems: "center",
-              justifyContent: "center",
-              mr: 2,
-              boxShadow: "0 4px 12px rgba(0,0,0,0.15)",
-              background: "linear-gradient(135deg, #ffffff 0%, #f8f9fa 100%)",
-              border: "1px solid rgba(255,255,255,0.2)",
-            }}
-          >
-            <Typography
-              sx={{
-                color: "#0052CC",
-                fontWeight: 900,
-                fontSize: 20,
-                background: "linear-gradient(135deg, #0052CC 0%, #0747A6 100%)",
-                backgroundClip: "text",
-                WebkitBackgroundClip: "text",
-                WebkitTextFillColor: "transparent",
-              }}
-            >
-              M
-            </Typography>
-          </Paper>
-          <Typography
-            variant="h6"
-            component={Link}
-            to="/"
-            sx={{
-              textDecoration: "none",
-              color: "white",
-              fontWeight: 900,
-              fontSize: "22px",
-              letterSpacing: "-0.8px",
-              textShadow: "0 2px 4px rgba(0,0,0,0.2)",
-              "&:hover": {
-                textShadow: "0 4px 8px rgba(0,0,0,0.3)",
-=======
         <Box sx={{ display: 'flex', alignItems: 'center', mr: { xs: 2, md: 6 } }}>
           <Box
             sx={{
@@ -267,7 +148,6 @@
               WebkitTextFillColor: 'transparent',
               '&:hover': {
                 transform: 'scale(1.02)',
->>>>>>> dbaa7e66
               },
               transition: "all 0.3s ease",
             }}
@@ -395,11 +275,7 @@
         </Box>
 
         {/* Right Side Actions */}
-<<<<<<< HEAD
-        <Box sx={{ display: "flex", alignItems: "center", gap: 1.5 }}>
-=======
         <Box sx={{ display: 'flex', alignItems: 'center', gap: 2 }}>
->>>>>>> dbaa7e66
           {/* Create Button with Dropdown */}
           <Tooltip title="Create new item" arrow>
             <Button
@@ -408,24 +284,6 @@
               endIcon={<KeyboardArrowDownIcon sx={{ ml: 0.5 }} />}
               startIcon={<AddIcon />}
               sx={{
-<<<<<<< HEAD
-                bgcolor: "#00875A",
-                color: "white",
-                textTransform: "none",
-                fontWeight: 700,
-                fontSize: "14px",
-                px: 2.5,
-                py: 1,
-                borderRadius: 2,
-                boxShadow: "0 3px 8px rgba(0,135,90,0.4)",
-                border: "1px solid rgba(255,255,255,0.1)",
-                "&:hover": {
-                  bgcolor: "#006644",
-                  transform: "translateY(-2px)",
-                  boxShadow: "0 6px 16px rgba(0,135,90,0.5)",
-                },
-                transition: "all 0.3s ease",
-=======
                 background: 'linear-gradient(135deg, #1976d2 0%, #9c27b0 100%)',
                 color: 'white',
                 textTransform: 'none',
@@ -442,57 +300,19 @@
                   boxShadow: '0 8px 24px rgba(25, 118, 210, 0.4)'
                 },
                 transition: 'all 0.3s cubic-bezier(0.4, 0, 0.2, 1)'
->>>>>>> dbaa7e66
               }}
             >
               Create
             </Button>
           </Tooltip>
 
-<<<<<<< HEAD
-          {/* Apps Menu */}
-          <Tooltip title="Atlassian products" arrow>
-            <IconButton
-              color="inherit"
-              onClick={handleAppsClick}
-              sx={{
-                p: 1.5,
-                borderRadius: 2,
-                bgcolor: "rgba(255,255,255,0.08)",
-                border: "1px solid rgba(255,255,255,0.1)",
-                "&:hover": {
-                  bgcolor: "rgba(255,255,255,0.15)",
-                  transform: "scale(1.05)",
-                  boxShadow: "0 4px 12px rgba(0,0,0,0.2)",
-                },
-                transition: "all 0.3s ease",
-              }}
-            >
-              <AppsIcon sx={{ fontSize: 22 }} />
-            </IconButton>
-          </Tooltip>
-
-          {/* Notifications */}
-          <Tooltip title="Notifications" arrow>
-            <IconButton
-              color="inherit"
-=======
           {/* Notifications */}
           <Tooltip title="Notifications" arrow>
             <IconButton 
->>>>>>> dbaa7e66
               onClick={handleNotificationsClick}
               sx={{
                 p: 1.5,
                 borderRadius: 2,
-<<<<<<< HEAD
-                bgcolor: "rgba(255,255,255,0.08)",
-                border: "1px solid rgba(255,255,255,0.1)",
-                "&:hover": {
-                  bgcolor: "rgba(255,255,255,0.15)",
-                  transform: "scale(1.05)",
-                  boxShadow: "0 4px 12px rgba(0,0,0,0.2)",
-=======
                 bgcolor: 'action.hover',
                 border: '1px solid',
                 borderColor: 'divider',
@@ -503,22 +323,10 @@
                   color: 'primary.main',
                   transform: 'scale(1.05)',
                   boxShadow: '0 4px 12px rgba(25, 118, 210, 0.2)'
->>>>>>> dbaa7e66
                 },
                 transition: "all 0.3s ease",
               }}
             >
-<<<<<<< HEAD
-              <Badge
-                badgeContent={3}
-                color="error"
-                sx={{
-                  "& .MuiBadge-badge": {
-                    fontSize: "0.75rem",
-                    fontWeight: 700,
-                    boxShadow: "0 2px 4px rgba(0,0,0,0.2)",
-                  },
-=======
               <Badge 
                 badgeContent={3} 
                 color="error" 
@@ -530,7 +338,6 @@
                     border: '2px solid',
                     borderColor: 'background.paper',
                   } 
->>>>>>> dbaa7e66
                 }}
               >
                 <NotificationsIcon sx={{ fontSize: 20 }} />
@@ -540,19 +347,6 @@
 
           {/* Help */}
           <Tooltip title="Help and support" arrow>
-<<<<<<< HEAD
-            <IconButton
-              color="inherit"
-              sx={{
-                p: 1.5,
-                borderRadius: 2,
-                bgcolor: "rgba(255,255,255,0.08)",
-                border: "1px solid rgba(255,255,255,0.1)",
-                "&:hover": {
-                  bgcolor: "rgba(255,255,255,0.15)",
-                  transform: "scale(1.05)",
-                  boxShadow: "0 4px 12px rgba(0,0,0,0.2)",
-=======
             <IconButton 
               component={Link}
               to="/help"
@@ -569,7 +363,6 @@
                   color: 'primary.main',
                   transform: 'scale(1.05)',
                   boxShadow: '0 4px 12px rgba(25, 118, 210, 0.2)'
->>>>>>> dbaa7e66
                 },
                 transition: "all 0.3s ease",
               }}
@@ -581,22 +374,6 @@
           {/* Profile */}
           <Tooltip title="Your profile and settings" arrow>
             <IconButton onClick={handleProfileClick} sx={{ p: 0, ml: 1 }}>
-<<<<<<< HEAD
-              <Avatar
-                sx={{
-                  width: 38,
-                  height: 38,
-                  bgcolor: "#FF5722",
-                  fontWeight: 700,
-                  fontSize: "16px",
-                  boxShadow: "0 4px 12px rgba(255,87,34,0.4)",
-                  border: "2px solid rgba(255,255,255,0.2)",
-                  "&:hover": {
-                    transform: "scale(1.08)",
-                    boxShadow: "0 6px 20px rgba(255,87,34,0.6)",
-                  },
-                  transition: "all 0.3s ease",
-=======
               <Avatar 
                 sx={{ 
                   width: 38, 
@@ -612,7 +389,6 @@
                     boxShadow: '0 8px 24px rgba(25, 118, 210, 0.4)'
                   },
                   transition: 'all 0.3s cubic-bezier(0.4, 0, 0.2, 1)'
->>>>>>> dbaa7e66
                 }}
               >
                 {getUserInitials()}
@@ -666,22 +442,6 @@
               Choose what you'd like to create
             </Typography>
           </Box>
-<<<<<<< HEAD
-          <MenuItem onClick={handleCloseMenus} sx={{ py: 2, px: 2.5 }}>
-            <Box sx={{ display: "flex", alignItems: "center", width: "100%" }}>
-              <Box
-                sx={{
-                  bgcolor: "#E3FCEF",
-                  borderRadius: 1.5,
-                  p: 1,
-                  mr: 2,
-                  display: "flex",
-                  alignItems: "center",
-                  justifyContent: "center",
-                }}
-              >
-                <FolderIcon sx={{ color: "#00875A", fontSize: 20 }} />
-=======
           <MenuItem 
             onClick={handleCloseMenus}
             component={Link}
@@ -699,7 +459,6 @@
                 justifyContent: 'center'
               }}>
                 <FolderIcon sx={{ color: '#00875A', fontSize: 20 }} />
->>>>>>> dbaa7e66
               </Box>
               <Box sx={{ flexGrow: 1 }}>
                 <Typography
@@ -714,32 +473,6 @@
               </Box>
             </Box>
           </MenuItem>
-<<<<<<< HEAD
-          <MenuItem onClick={handleCloseMenus} sx={{ py: 2, px: 2.5 }}>
-            <Box sx={{ display: "flex", alignItems: "center", width: "100%" }}>
-              <Box
-                sx={{
-                  bgcolor: "#DEEBFF",
-                  borderRadius: 1.5,
-                  p: 1,
-                  mr: 2,
-                  display: "flex",
-                  alignItems: "center",
-                  justifyContent: "center",
-                }}
-              >
-                <WorkIcon sx={{ color: "#0052CC", fontSize: 20 }} />
-              </Box>
-              <Box sx={{ flexGrow: 1 }}>
-                <Typography
-                  variant="body2"
-                  sx={{ fontWeight: 600, color: "#172B4D" }}
-                >
-                  Issue
-                </Typography>
-                <Typography variant="caption" sx={{ color: "#5E6C84" }}>
-                  Track a task, bug, or feature
-=======
           <MenuItem 
             onClick={handleCloseMenus}
             component={Link}
@@ -764,176 +497,10 @@
                 </Typography>
                 <Typography variant="caption" sx={{ color: '#5E6C84' }}>
                   Create a new team
->>>>>>> dbaa7e66
                 </Typography>
               </Box>
             </Box>
           </MenuItem>
-<<<<<<< HEAD
-          <MenuItem onClick={handleCloseMenus} sx={{ py: 2, px: 2.5 }}>
-            <Box sx={{ display: "flex", alignItems: "center", width: "100%" }}>
-              <Box
-                sx={{
-                  bgcolor: "#FFF4E6",
-                  borderRadius: 1.5,
-                  p: 1,
-                  mr: 2,
-                  display: "flex",
-                  alignItems: "center",
-                  justifyContent: "center",
-                }}
-              >
-                <DashboardIcon sx={{ color: "#FF8B00", fontSize: 20 }} />
-              </Box>
-              <Box sx={{ flexGrow: 1 }}>
-                <Typography
-                  variant="body2"
-                  sx={{ fontWeight: 600, color: "#172B4D" }}
-                >
-                  Board
-                </Typography>
-                <Typography variant="caption" sx={{ color: "#5E6C84" }}>
-                  Visualize and advance work
-                </Typography>
-              </Box>
-            </Box>
-          </MenuItem>
-        </Menu>
-
-        {/* Apps Menu */}
-        <Menu
-          anchorEl={appsMenuAnchor}
-          open={Boolean(appsMenuAnchor)}
-          onClose={handleCloseMenus}
-          anchorOrigin={{
-            vertical: "bottom",
-            horizontal: "right",
-          }}
-          transformOrigin={{
-            vertical: "top",
-            horizontal: "right",
-          }}
-          PaperProps={{
-            sx: {
-              mt: 1,
-              minWidth: 260,
-              boxShadow: "0 8px 32px rgba(0,0,0,0.25)",
-              borderRadius: 3,
-              border: "1px solid rgba(0,0,0,0.08)",
-            },
-          }}
-        >
-          <Box sx={{ p: 2, borderBottom: "1px solid #DFE1E6" }}>
-            <Typography
-              variant="subtitle1"
-              sx={{ fontWeight: 700, color: "#172B4D" }}
-            >
-              Atlassian products
-            </Typography>
-          </Box>
-          <MenuItem onClick={handleCloseMenus} sx={{ py: 2, px: 2.5 }}>
-            <Box sx={{ display: "flex", alignItems: "center", width: "100%" }}>
-              <Box
-                sx={{
-                  bgcolor: "#0052CC",
-                  borderRadius: 1.5,
-                  p: 1,
-                  mr: 2,
-                  display: "flex",
-                  alignItems: "center",
-                  justifyContent: "center",
-                }}
-              >
-                <Typography
-                  sx={{ color: "white", fontWeight: "bold", fontSize: 14 }}
-                >
-                  M
-                </Typography>
-              </Box>
-              <Box sx={{ flexGrow: 1 }}>
-                <Typography
-                  variant="body2"
-                  sx={{ fontWeight: 600, color: "#172B4D" }}
-                >
-                  MidLineX
-                </Typography>
-                <Typography variant="caption" sx={{ color: "#5E6C84" }}>
-                  Project management
-                </Typography>
-              </Box>
-              <Chip
-                label="Current"
-                size="small"
-                sx={{
-                  bgcolor: "#E3FCEF",
-                  color: "#00875A",
-                  fontWeight: 600,
-                  fontSize: "10px",
-                }}
-              />
-            </Box>
-          </MenuItem>
-          <MenuItem onClick={handleCloseMenus} sx={{ py: 2, px: 2.5 }}>
-            <Box sx={{ display: "flex", alignItems: "center", width: "100%" }}>
-              <Box
-                sx={{
-                  bgcolor: "#172B4D",
-                  borderRadius: 1.5,
-                  p: 1,
-                  mr: 2,
-                  display: "flex",
-                  alignItems: "center",
-                  justifyContent: "center",
-                }}
-              >
-                <Typography
-                  sx={{ color: "white", fontWeight: "bold", fontSize: 14 }}
-                >
-                  C
-                </Typography>
-              </Box>
-              <Box sx={{ flexGrow: 1 }}>
-                <Typography
-                  variant="body2"
-                  sx={{ fontWeight: 600, color: "#172B4D" }}
-                >
-                  Confluence
-                </Typography>
-                <Typography variant="caption" sx={{ color: "#5E6C84" }}>
-                  Team workspace
-                </Typography>
-              </Box>
-            </Box>
-          </MenuItem>
-          <MenuItem onClick={handleCloseMenus} sx={{ py: 2, px: 2.5 }}>
-            <Box sx={{ display: "flex", alignItems: "center", width: "100%" }}>
-              <Box
-                sx={{
-                  bgcolor: "#0052CC",
-                  borderRadius: 1.5,
-                  p: 1,
-                  mr: 2,
-                  display: "flex",
-                  alignItems: "center",
-                  justifyContent: "center",
-                }}
-              >
-                <Typography
-                  sx={{ color: "white", fontWeight: "bold", fontSize: 14 }}
-                >
-                  B
-                </Typography>
-              </Box>
-              <Box sx={{ flexGrow: 1 }}>
-                <Typography
-                  variant="body2"
-                  sx={{ fontWeight: 600, color: "#172B4D" }}
-                >
-                  Bitbucket
-                </Typography>
-                <Typography variant="caption" sx={{ color: "#5E6C84" }}>
-                  Git repository
-=======
           <MenuItem 
             onClick={handleCloseMenus}
             component={Link}
@@ -958,7 +525,6 @@
                 </Typography>
                 <Typography variant="caption" sx={{ color: '#5E6C84' }}>
                   Create a new organization
->>>>>>> dbaa7e66
                 </Typography>
               </Box>
             </Box>
@@ -984,111 +550,18 @@
               minWidth: 380,
               maxWidth: 420,
               maxHeight: 480,
-<<<<<<< HEAD
-              boxShadow: "0 8px 32px rgba(0,0,0,0.25)",
-              borderRadius: 3,
-              border: "1px solid rgba(0,0,0,0.08)",
-              "&::-webkit-scrollbar": {
-                display: "none",
-=======
               boxShadow: '0 8px 32px rgba(0, 0, 0, 0.12)',
               borderRadius: 3,
               border: '1px solid',
               borderColor: 'divider',
               '&::-webkit-scrollbar': {
                 display: 'none'
->>>>>>> dbaa7e66
               },
               "-ms-overflow-style": "none",
               "scrollbar-width": "none",
             },
           }}
         >
-<<<<<<< HEAD
-          <Box sx={{ p: 3, borderBottom: "1px solid #DFE1E6" }}>
-            <Box
-              sx={{
-                display: "flex",
-                justifyContent: "space-between",
-                alignItems: "center",
-              }}
-            >
-              <Typography
-                variant="h6"
-                sx={{ fontWeight: 700, fontSize: "18px", color: "#172B4D" }}
-              >
-                Notifications
-              </Typography>
-              <Chip
-                label="3 new"
-                size="small"
-                sx={{
-                  bgcolor: "#DE350B",
-                  color: "white",
-                  fontWeight: 600,
-                  fontSize: "11px",
-                }}
-              />
-            </Box>
-          </Box>
-          <MenuItem
-            onClick={handleCloseMenus}
-            sx={{
-              py: 2.5,
-              px: 3,
-              alignItems: "flex-start",
-              borderBottom: "1px solid #F4F5F7",
-            }}
-          >
-            <Box sx={{ width: "100%" }}>
-              <Box sx={{ display: "flex", alignItems: "flex-start", mb: 1 }}>
-                <Avatar
-                  sx={{
-                    bgcolor: "#0052CC",
-                    mr: 2,
-                    width: 36,
-                    height: 36,
-                    fontSize: "14px",
-                  }}
-                >
-                  JM
-                </Avatar>
-                <Box sx={{ flexGrow: 1 }}>
-                  <Typography
-                    variant="body2"
-                    sx={{ fontWeight: 700, mb: 0.5, color: "#172B4D" }}
-                  >
-                    Task assigned to you
-                  </Typography>
-                  <Typography
-                    variant="body2"
-                    sx={{ color: "#5E6C84", fontSize: "13px", lineHeight: 1.4 }}
-                  >
-                    <strong>John Miller</strong> assigned{" "}
-                    <strong>ECP-123: Fix login bug</strong> to you
-                  </Typography>
-                  <Typography
-                    variant="caption"
-                    sx={{
-                      color: "#8993A4",
-                      fontSize: "11px",
-                      mt: 1,
-                      display: "block",
-                    }}
-                  >
-                    2 hours ago
-                  </Typography>
-                </Box>
-                <Chip
-                  label="New"
-                  size="small"
-                  sx={{
-                    bgcolor: "#00875A",
-                    color: "white",
-                    fontSize: "10px",
-                    fontWeight: 600,
-                  }}
-=======
           <Box sx={{ p: 3, borderBottom: '1px solid', borderColor: 'divider' }}>
             <Box sx={{ display: 'flex', justifyContent: 'space-between', alignItems: 'center' }}>
               <Typography variant="h6" sx={{ fontWeight: 700, fontSize: '18px', color: 'text.primary' }}>
@@ -1127,58 +600,10 @@
                   label="New" 
                   size="small" 
                   sx={{ bgcolor: 'success.main', color: 'white', fontSize: '10px', fontWeight: 600 }} 
->>>>>>> dbaa7e66
                 />
               </Box>
             </Box>
           </MenuItem>
-<<<<<<< HEAD
-          <MenuItem
-            onClick={handleCloseMenus}
-            sx={{
-              py: 2.5,
-              px: 3,
-              alignItems: "flex-start",
-              borderBottom: "1px solid #F4F5F7",
-            }}
-          >
-            <Box sx={{ width: "100%" }}>
-              <Box sx={{ display: "flex", alignItems: "flex-start", mb: 1 }}>
-                <Avatar
-                  sx={{
-                    bgcolor: "#00875A",
-                    mr: 2,
-                    width: 36,
-                    height: 36,
-                    fontSize: "14px",
-                  }}
-                >
-                  ✓
-                </Avatar>
-                <Box sx={{ flexGrow: 1 }}>
-                  <Typography
-                    variant="body2"
-                    sx={{ fontWeight: 700, mb: 0.5, color: "#172B4D" }}
-                  >
-                    Sprint completed successfully
-                  </Typography>
-                  <Typography
-                    variant="body2"
-                    sx={{ color: "#5E6C84", fontSize: "13px", lineHeight: 1.4 }}
-                  >
-                    <strong>Sprint 23</strong> has been completed with 18/20
-                    issues resolved
-                  </Typography>
-                  <Typography
-                    variant="caption"
-                    sx={{
-                      color: "#8993A4",
-                      fontSize: "11px",
-                      mt: 1,
-                      display: "block",
-                    }}
-                  >
-=======
           <MenuItem onClick={handleCloseMenus} sx={{ py: 2.5, px: 3, alignItems: 'flex-start', borderBottom: '1px solid', borderColor: 'divider' }}>
             <Box sx={{ width: '100%' }}>
               <Box sx={{ display: 'flex', alignItems: 'flex-start', mb: 1 }}>
@@ -1193,55 +618,12 @@
                     <strong>Sprint 23</strong> has been completed with 18/20 tasks resolved
                   </Typography>
                   <Typography variant="caption" sx={{ color: 'text.disabled', fontSize: '11px', mt: 1, display: 'block' }}>
->>>>>>> dbaa7e66
                     1 day ago
                   </Typography>
                 </Box>
               </Box>
             </Box>
           </MenuItem>
-<<<<<<< HEAD
-          <MenuItem
-            onClick={handleCloseMenus}
-            sx={{ py: 2.5, px: 3, alignItems: "flex-start" }}
-          >
-            <Box sx={{ width: "100%" }}>
-              <Box sx={{ display: "flex", alignItems: "flex-start", mb: 1 }}>
-                <Avatar
-                  sx={{
-                    bgcolor: "#FF5722",
-                    mr: 2,
-                    width: 36,
-                    height: 36,
-                    fontSize: "14px",
-                  }}
-                >
-                  !
-                </Avatar>
-                <Box sx={{ flexGrow: 1 }}>
-                  <Typography
-                    variant="body2"
-                    sx={{ fontWeight: 700, mb: 0.5, color: "#172B4D" }}
-                  >
-                    Code review required
-                  </Typography>
-                  <Typography
-                    variant="body2"
-                    sx={{ color: "#5E6C84", fontSize: "13px", lineHeight: 1.4 }}
-                  >
-                    Pull request <strong>#456</strong> is waiting for your
-                    review
-                  </Typography>
-                  <Typography
-                    variant="caption"
-                    sx={{
-                      color: "#8993A4",
-                      fontSize: "11px",
-                      mt: 1,
-                      display: "block",
-                    }}
-                  >
-=======
           <MenuItem onClick={handleCloseMenus} sx={{ py: 2.5, px: 3, alignItems: 'flex-start' }}>
             <Box sx={{ width: '100%' }}>
               <Box sx={{ display: 'flex', alignItems: 'flex-start', mb: 1 }}>
@@ -1256,25 +638,12 @@
                     Project <strong>E-Commerce Platform</strong> is waiting for your review
                   </Typography>
                   <Typography variant="caption" sx={{ color: 'text.disabled', fontSize: '11px', mt: 1, display: 'block' }}>
->>>>>>> dbaa7e66
                     3 days ago
                   </Typography>
                 </Box>
               </Box>
             </Box>
           </MenuItem>
-<<<<<<< HEAD
-          <Box
-            sx={{ p: 2, borderTop: "1px solid #DFE1E6", textAlign: "center" }}
-          >
-            <Button
-              size="small"
-              sx={{
-                textTransform: "none",
-                fontWeight: 600,
-                color: "#0052CC",
-                "&:hover": { bgcolor: "#F4F5F7" },
-=======
           <Box sx={{ p: 2, borderTop: '1px solid', borderColor: 'divider', textAlign: 'center' }}>
             <Button 
               size="small" 
@@ -1283,7 +652,6 @@
                 fontWeight: 600, 
                 color: 'primary.main',
                 '&:hover': { bgcolor: 'action.hover' }
->>>>>>> dbaa7e66
               }}
             >
               View all notifications
