import React, { useState, useEffect } from "react";
import {
  AppBar,
  Toolbar,
  Typography,
  Button,
  Box,
  Avatar,
  IconButton,
  Menu,
  MenuItem,
  Badge,
  Divider,
  Chip,
  Tooltip
} from '@mui/material'
import { Link } from 'react-router-dom'
import NotificationsIcon from '@mui/icons-material/Notifications'
import HelpOutlineIcon from '@mui/icons-material/HelpOutline'
import SettingsIcon from '@mui/icons-material/Settings'
import LogoutIcon from '@mui/icons-material/Logout'
import DashboardIcon from '@mui/icons-material/Dashboard'
import WorkIcon from '@mui/icons-material/Work'
import FolderIcon from '@mui/icons-material/Folder'
import AddIcon from '@mui/icons-material/Add'
import KeyboardArrowDownIcon from '@mui/icons-material/KeyboardArrowDown'
import QuickSearch from '@/components/ui/QuickSearch'
import { useAuth } from '@/context/AuthContext'
import { useSubscription } from '@/context/SubscriptionContext'
import { useSubscriptionLimits } from '@/hooks/useSubscriptionLimits'

const Navbar: React.FC = () => {
  const { logout, userProfile, fetchUserProfile, user } = useAuth()
  const { currentPlan } = useSubscription()
  const { getCurrentPlanData } = useSubscriptionLimits()
  const [profileMenuAnchor, setProfileMenuAnchor] = useState<null | HTMLElement>(null)
  const [notificationsAnchor, setNotificationsAnchor] = useState<null | HTMLElement>(null)
  const [createMenuAnchor, setCreateMenuAnchor] = useState<null | HTMLElement>(null)

  const handleProfileClick = (event: React.MouseEvent<HTMLElement>) => {
    setProfileMenuAnchor(event.currentTarget)
  }

  const handleNotificationsClick = (event: React.MouseEvent<HTMLElement>) => {
    setNotificationsAnchor(event.currentTarget);
  };

  const handleCreateClick = (event: React.MouseEvent<HTMLElement>) => {
    setCreateMenuAnchor(event.currentTarget);
  };

  const handleCloseMenus = () => {
    setProfileMenuAnchor(null)
    setNotificationsAnchor(null)
    setCreateMenuAnchor(null)
  }

  const handleLogout = () => {
    logout();
    handleCloseMenus();
  };

  // Fetch user profile when component mounts
  useEffect(() => {
    if (user && !userProfile) {
      fetchUserProfile();
    }
  }, [user, userProfile, fetchUserProfile]);

  // Function to get initials from user name
  const getUserInitials = () => {
    if (userProfile?.first_name && userProfile?.last_name) {
      return `${userProfile.first_name.charAt(0).toUpperCase()}${userProfile.last_name.charAt(0).toUpperCase()}`;
    }
    if (userProfile?.first_name) {
      return userProfile.first_name.charAt(0).toUpperCase();
    }
    if (user?.email) {
      return user.email.charAt(0).toUpperCase();
    }
    return "U"; // Default fallback
  };

  // Function to get full name from user profile
  const getFullName = () => {
    if (userProfile?.first_name && userProfile?.last_name) {
      return `${userProfile.first_name} ${userProfile.last_name}`;
    }
    if (userProfile?.first_name) {
      return userProfile.first_name;
    }
    return user?.name || "User";
  };

  return (
    <AppBar 
      position="fixed" 
      elevation={0}
      sx={{ 
        zIndex: (theme) => theme.zIndex.drawer + 1,
        bgcolor: 'background.paper',
        color: 'text.primary',
        borderBottom: '1px solid',
        borderColor: 'divider',
        backdropFilter: 'blur(20px)',
        boxShadow: '0 2px 20px rgba(0, 0, 0, 0.08)',
      }}
    >
      <Toolbar sx={{ minHeight: "68px !important", px: { xs: 2, md: 4 } }}>
        {/* Logo and Brand */}
        <Box sx={{ display: 'flex', alignItems: 'center', mr: { xs: 2, md: 6 } }}>
          <Box
            sx={{
              width: 40,
              height: 40,
              borderRadius: '12px',
              background: 'linear-gradient(135deg, #1976d2 0%, #9c27b0 100%)',
              display: 'flex',
              alignItems: 'center',
              justifyContent: 'center',
              mr: 2,
              boxShadow: '0 4px 12px rgba(25, 118, 210, 0.3)',
            }}
          >
            <Typography sx={{ 
              color: 'white', 
              fontWeight: 900, 
              fontSize: 18,
            }}>
              P
            </Typography>
          </Box>
          <Typography 
            variant="h6" 
            component={Link} 
            to="/dashboard" 
            sx={{ 
              textDecoration: 'none',
              color: 'text.primary',
              fontWeight: 800,
              fontSize: '20px',
              letterSpacing: '-0.5px',
              background: 'linear-gradient(135deg, #1976d2 0%, #9c27b0 100%)',
              backgroundClip: 'text',
              WebkitBackgroundClip: 'text',
              WebkitTextFillColor: 'transparent',
              '&:hover': {
                transform: 'scale(1.02)',
              },
              transition: "all 0.3s ease",
            }}
          >
            ProjectFlow
          </Typography>
        </Box>

        {/* Navigation Links */}
        {/* <Box sx={{ display: { xs: 'none', md: 'flex' }, gap: 1 }}>
          <Tooltip title="View your assigned work" arrow>
            <Button 
              color="inherit" 
              component={Link} 
              to="/dashboard"
              startIcon={<WorkIcon sx={{ fontSize: '18px !important' }} />}
              sx={{ 
                textTransform: 'none',
                fontSize: '14px',
                fontWeight: 600,
                px: 2.5,
                py: 1.25,
                borderRadius: 2,
                bgcolor: isActiveRoute('/dashboard') ? 'rgba(255,255,255,0.15)' : 'transparent',
                border: isActiveRoute('/dashboard') ? '1px solid rgba(255,255,255,0.2)' : '1px solid transparent',
                '&:hover': { 
                  bgcolor: 'rgba(255,255,255,0.12)',
                  transform: 'translateY(-1px)',
                  boxShadow: '0 4px 12px rgba(0,0,0,0.15)'
                },
                transition: 'all 0.3s ease',
                minWidth: 'auto'
              }}
            >
              Your work
            </Button>
          </Tooltip>
          
          <Tooltip title="Browse all projects" arrow>
            <Button 
              color="inherit" 
              component={Link} 
              to="/projects"
              startIcon={<FolderIcon sx={{ fontSize: '18px !important' }} />}
              sx={{ 
                textTransform: 'none',
                fontSize: '14px',
                fontWeight: 600,
                px: 2.5,
                py: 1.25,
                borderRadius: 2,
                bgcolor: isActiveRoute('/projects') ? 'rgba(255,255,255,0.15)' : 'transparent',
                border: isActiveRoute('/projects') ? '1px solid rgba(255,255,255,0.2)' : '1px solid transparent',
                '&:hover': { 
                  bgcolor: 'rgba(255,255,255,0.12)',
                  transform: 'translateY(-1px)',
                  boxShadow: '0 4px 12px rgba(0,0,0,0.15)'
                },
                transition: 'all 0.3s ease',
                minWidth: 'auto'
              }}
            >
              Projects
            </Button>
          </Tooltip>

          <Tooltip title="Filter and search" arrow>
            <Button 
              color="inherit"
              startIcon={<FilterListIcon sx={{ fontSize: '18px !important' }} />}
              sx={{ 
                textTransform: 'none',
                fontSize: '14px',
                fontWeight: 600,
                px: 2.5,
                py: 1.25,
                borderRadius: 2,
                '&:hover': { 
                  bgcolor: 'rgba(255,255,255,0.12)',
                  transform: 'translateY(-1px)',
                  boxShadow: '0 4px 12px rgba(0,0,0,0.15)'
                },
                transition: 'all 0.3s ease',
                minWidth: 'auto'
              }}
            >
              Filters
            </Button>
          </Tooltip>

          <Tooltip title="View dashboards and reports" arrow>
            <Button 
              color="inherit"
              component={Link}
              to="/"
              startIcon={<DashboardIcon sx={{ fontSize: '18px !important' }} />}
              sx={{ 
                textTransform: 'none',
                fontSize: '14px',
                fontWeight: 600,
                px: 2.5,
                py: 1.25,
                borderRadius: 2,
                bgcolor: isActiveRoute('/') ? 'rgba(255,255,255,0.15)' : 'transparent',
                border: isActiveRoute('/') ? '1px solid rgba(255,255,255,0.2)' : '1px solid transparent',
                '&:hover': { 
                  bgcolor: 'rgba(255,255,255,0.12)',
                  transform: 'translateY(-1px)',
                  boxShadow: '0 4px 12px rgba(0,0,0,0.15)'
                },
                transition: 'all 0.3s ease',
                minWidth: 'auto'
              }}
            >
              Dashboards
            </Button>
          </Tooltip>
        </Box> */}

        {/* Search - Centered */}
        <Box
          sx={{ flexGrow: 1, display: "flex", justifyContent: "center", mx: 4 }}
        >
          <QuickSearch />
        </Box>

        {/* Right Side Actions */}
        <Box sx={{ display: 'flex', alignItems: 'center', gap: 2 }}>
          {/* Create Button with Dropdown */}
          <Tooltip title="Create new item" arrow>
            <Button
              variant="contained"
              onClick={handleCreateClick}
              endIcon={<KeyboardArrowDownIcon sx={{ ml: 0.5 }} />}
              startIcon={<AddIcon />}
              sx={{
                background: 'linear-gradient(135deg, #1976d2 0%, #9c27b0 100%)',
                color: 'white',
                textTransform: 'none',
                fontWeight: 700,
                fontSize: '14px',
                px: 3,
                py: 1.25,
                borderRadius: 3,
                boxShadow: '0 4px 12px rgba(25, 118, 210, 0.3)',
                border: 'none',
                '&:hover': {
                  background: 'linear-gradient(135deg, #1565c0 0%, #7b1fa2 100%)',
                  transform: 'translateY(-2px)',
                  boxShadow: '0 8px 24px rgba(25, 118, 210, 0.4)'
                },
                transition: 'all 0.3s cubic-bezier(0.4, 0, 0.2, 1)'
              }}
            >
              Create
            </Button>
          </Tooltip>

          {/* Notifications */}
          <Tooltip title="Notifications" arrow>
            <IconButton 
              onClick={handleNotificationsClick}
              sx={{
                p: 1.5,
                borderRadius: 2,
                bgcolor: 'action.hover',
                border: '1px solid',
                borderColor: 'divider',
                color: 'text.secondary',
                '&:hover': { 
                  bgcolor: 'action.selected',
                  borderColor: 'primary.main',
                  color: 'primary.main',
                  transform: 'scale(1.05)',
                  boxShadow: '0 4px 12px rgba(25, 118, 210, 0.2)'
                },
                transition: "all 0.3s ease",
              }}
            >
              <Badge 
                badgeContent={3} 
                color="error" 
                sx={{ 
                  '& .MuiBadge-badge': { 
                    fontSize: '0.7rem',
                    fontWeight: 700,
                    boxShadow: '0 2px 8px rgba(244, 67, 54, 0.3)',
                    border: '2px solid',
                    borderColor: 'background.paper',
                  } 
                }}
              >
                <NotificationsIcon sx={{ fontSize: 20 }} />
              </Badge>
            </IconButton>
          </Tooltip>

          {/* Help */}
          <Tooltip title="Help and support" arrow>
            <IconButton 
              component={Link}
              to="/help"
              sx={{ 
                p: 1.5,
                borderRadius: 2,
                bgcolor: 'action.hover',
                border: '1px solid',
                borderColor: 'divider',
                color: 'text.secondary',
                '&:hover': { 
                  bgcolor: 'action.selected',
                  borderColor: 'primary.main',
                  color: 'primary.main',
                  transform: 'scale(1.05)',
                  boxShadow: '0 4px 12px rgba(25, 118, 210, 0.2)'
                },
                transition: "all 0.3s ease",
              }}
            >
              <HelpOutlineIcon sx={{ fontSize: 20 }} />
            </IconButton>
          </Tooltip>

          {/* Profile */}
          <Tooltip title="Your profile and settings" arrow>
            <IconButton onClick={handleProfileClick} sx={{ p: 0, ml: 1 }}>
              <Avatar 
                sx={{ 
                  width: 38, 
                  height: 38, 
                  background: 'linear-gradient(135deg, #1976d2 0%, #9c27b0 100%)',
                  fontWeight: 700,
                  fontSize: '16px',
                  boxShadow: '0 4px 12px rgba(25, 118, 210, 0.3)',
                  border: '2px solid',
                  borderColor: 'background.paper',
                  '&:hover': {
                    transform: 'scale(1.08)',
                    boxShadow: '0 8px 24px rgba(25, 118, 210, 0.4)'
                  },
                  transition: 'all 0.3s cubic-bezier(0.4, 0, 0.2, 1)'
                }}
              >
                {getUserInitials()}
              </Avatar>
            </IconButton>
          </Tooltip>
        </Box>

        {/* Create Menu */}
        <Menu
          anchorEl={createMenuAnchor}
          open={Boolean(createMenuAnchor)}
          onClose={handleCloseMenus}
          PaperProps={{
            sx: {
              mt: 1,
              minWidth: 280,
              maxWidth: 320,
              boxShadow: "0 8px 32px rgba(0,0,0,0.25)",
              borderRadius: 3,
              border: "1px solid rgba(0,0,0,0.08)",
              overflow: "visible",
              "&::before": {
                content: '""',
                display: "block",
                position: "absolute",
                top: 0,
                right: 20,
                width: 10,
                height: 10,
                bgcolor: "background.paper",
                transform: "translateY(-50%) rotate(45deg)",
                zIndex: 0,
                borderLeft: "1px solid rgba(0,0,0,0.08)",
                borderTop: "1px solid rgba(0,0,0,0.08)",
              },
            },
          }}
        >
          <Box sx={{ p: 2, borderBottom: "1px solid #DFE1E6" }}>
            <Typography
              variant="subtitle1"
              sx={{ fontWeight: 700, color: "#172B4D", mb: 0.5 }}
            >
              Create new
            </Typography>
            <Typography
              variant="body2"
              sx={{ color: "#5E6C84", fontSize: "12px" }}
            >
              Choose what you'd like to create
            </Typography>
          </Box>
          <MenuItem 
            onClick={handleCloseMenus}
            component={Link}
            to="/organizations"
            sx={{ py: 2, px: 2.5 }}
          >
            <Box sx={{ display: 'flex', alignItems: 'center', width: '100%' }}>
              <Box sx={{ 
                bgcolor: '#E3FCEF', 
                borderRadius: 1.5, 
                p: 1, 
                mr: 2,
                display: 'flex',
                alignItems: 'center',
                justifyContent: 'center'
              }}>
                <FolderIcon sx={{ color: '#00875A', fontSize: 20 }} />
              </Box>
              <Box sx={{ flexGrow: 1 }}>
                <Typography
                  variant="body2"
                  sx={{ fontWeight: 600, color: "#172B4D" }}
                >
                  Project
                </Typography>
                <Typography variant="caption" sx={{ color: "#5E6C84" }}>
                  Create a new project
                </Typography>
              </Box>
            </Box>
          </MenuItem>
          <MenuItem 
            onClick={handleCloseMenus}
            component={Link}
            to="/organizations"
            sx={{ py: 2, px: 2.5 }}
          >
            <Box sx={{ display: 'flex', alignItems: 'center', width: '100%' }}>
              <Box sx={{ 
                bgcolor: '#DEEBFF', 
                borderRadius: 1.5, 
                p: 1, 
                mr: 2,
                display: 'flex',
                alignItems: 'center',
                justifyContent: 'center'
              }}>
                <WorkIcon sx={{ color: '#1976d2', fontSize: 20 }} />
              </Box>
              <Box sx={{ flexGrow: 1 }}>
                <Typography variant="body2" sx={{ fontWeight: 600, color: '#172B4D' }}>
                  Team
                </Typography>
                <Typography variant="caption" sx={{ color: '#5E6C84' }}>
                  Create a new team
                </Typography>
              </Box>
            </Box>
          </MenuItem>
          <MenuItem 
            onClick={handleCloseMenus}
            component={Link}
            to="/organizations"
            sx={{ py: 2, px: 2.5 }}
          >
            <Box sx={{ display: 'flex', alignItems: 'center', width: '100%' }}>
              <Box sx={{ 
                bgcolor: '#FFF4E6', 
                borderRadius: 1.5, 
                p: 1, 
                mr: 2,
                display: 'flex',
                alignItems: 'center',
                justifyContent: 'center'
              }}>
                <DashboardIcon sx={{ color: '#9c27b0', fontSize: 20 }} />
              </Box>
              <Box sx={{ flexGrow: 1 }}>
                <Typography variant="body2" sx={{ fontWeight: 600, color: '#172B4D' }}>
                  Organization
                </Typography>
                <Typography variant="caption" sx={{ color: '#5E6C84' }}>
                  Create a new organization
                </Typography>
              </Box>
            </Box>
          </MenuItem>
        </Menu>

        {/* Notifications Menu */}
        <Menu
          anchorEl={notificationsAnchor}
          open={Boolean(notificationsAnchor)}
          onClose={handleCloseMenus}
          anchorOrigin={{
            vertical: "bottom",
            horizontal: "right",
          }}
          transformOrigin={{
            vertical: "top",
            horizontal: "right",
          }}
          PaperProps={{
            sx: {
              mt: 1,
              minWidth: 380,
              maxWidth: 420,
              maxHeight: 480,
              boxShadow: '0 8px 32px rgba(0, 0, 0, 0.12)',
              borderRadius: 3,
              border: '1px solid',
              borderColor: 'divider',
              '&::-webkit-scrollbar': {
                display: 'none'
              },
              "-ms-overflow-style": "none",
              "scrollbar-width": "none",
            },
          }}
        >
          <Box sx={{ p: 3, borderBottom: '1px solid', borderColor: 'divider' }}>
            <Box sx={{ display: 'flex', justifyContent: 'space-between', alignItems: 'center' }}>
              <Typography variant="h6" sx={{ fontWeight: 700, fontSize: '18px', color: 'text.primary' }}>
                Notifications
              </Typography>
              <Chip 
                label="3 new" 
                size="small" 
                sx={{ 
                  bgcolor: 'error.main', 
                  color: 'white', 
                  fontWeight: 600, 
                  fontSize: '11px' 
                }} 
              />
            </Box>
          </Box>
          <MenuItem onClick={handleCloseMenus} sx={{ py: 2.5, px: 3, alignItems: 'flex-start', borderBottom: '1px solid', borderColor: 'divider' }}>
            <Box sx={{ width: '100%' }}>
              <Box sx={{ display: 'flex', alignItems: 'flex-start', mb: 1 }}>
                <Avatar sx={{ bgcolor: 'primary.main', mr: 2, width: 36, height: 36, fontSize: '14px' }}>
                  JM
                </Avatar>
                <Box sx={{ flexGrow: 1 }}>
                  <Typography variant="body2" sx={{ fontWeight: 700, mb: 0.5, color: 'text.primary' }}>
                    Task assigned to you
                  </Typography>
                  <Typography variant="body2" sx={{ color: 'text.secondary', fontSize: '13px', lineHeight: 1.4 }}>
                    <strong>John Miller</strong> assigned <strong>PROJ-123: Fix dashboard bug</strong> to you
                  </Typography>
                  <Typography variant="caption" sx={{ color: 'text.disabled', fontSize: '11px', mt: 1, display: 'block' }}>
                    2 hours ago
                  </Typography>
                </Box>
                <Chip 
                  label="New" 
                  size="small" 
                  sx={{ bgcolor: 'success.main', color: 'white', fontSize: '10px', fontWeight: 600 }} 
                />
              </Box>
            </Box>
          </MenuItem>
          <MenuItem onClick={handleCloseMenus} sx={{ py: 2.5, px: 3, alignItems: 'flex-start', borderBottom: '1px solid', borderColor: 'divider' }}>
            <Box sx={{ width: '100%' }}>
              <Box sx={{ display: 'flex', alignItems: 'flex-start', mb: 1 }}>
                <Avatar sx={{ bgcolor: 'success.main', mr: 2, width: 36, height: 36, fontSize: '14px' }}>
                  ✓
                </Avatar>
                <Box sx={{ flexGrow: 1 }}>
                  <Typography variant="body2" sx={{ fontWeight: 700, mb: 0.5, color: 'text.primary' }}>
                    Sprint completed successfully
                  </Typography>
                  <Typography variant="body2" sx={{ color: 'text.secondary', fontSize: '13px', lineHeight: 1.4 }}>
                    <strong>Sprint 23</strong> has been completed with 18/20 tasks resolved
                  </Typography>
                  <Typography variant="caption" sx={{ color: 'text.disabled', fontSize: '11px', mt: 1, display: 'block' }}>
                    1 day ago
                  </Typography>
                </Box>
              </Box>
            </Box>
          </MenuItem>
          <MenuItem onClick={handleCloseMenus} sx={{ py: 2.5, px: 3, alignItems: 'flex-start' }}>
            <Box sx={{ width: '100%' }}>
              <Box sx={{ display: 'flex', alignItems: 'flex-start', mb: 1 }}>
                <Avatar sx={{ bgcolor: 'warning.main', mr: 2, width: 36, height: 36, fontSize: '14px' }}>
                  !
                </Avatar>
                <Box sx={{ flexGrow: 1 }}>
                  <Typography variant="body2" sx={{ fontWeight: 700, mb: 0.5, color: 'text.primary' }}>
                    Review required
                  </Typography>
                  <Typography variant="body2" sx={{ color: 'text.secondary', fontSize: '13px', lineHeight: 1.4 }}>
                    Project <strong>E-Commerce Platform</strong> is waiting for your review
                  </Typography>
                  <Typography variant="caption" sx={{ color: 'text.disabled', fontSize: '11px', mt: 1, display: 'block' }}>
                    3 days ago
                  </Typography>
                </Box>
              </Box>
            </Box>
          </MenuItem>
          <Box sx={{ p: 2, borderTop: '1px solid', borderColor: 'divider', textAlign: 'center' }}>
            <Button 
              size="small" 
              sx={{ 
                textTransform: 'none', 
                fontWeight: 600, 
                color: 'primary.main',
                '&:hover': { bgcolor: 'action.hover' }
              }}
            >
              View all notifications
            </Button>
          </Box>
        </Menu>

        {/* Profile Menu */}
        <Menu
          anchorEl={profileMenuAnchor}
          open={Boolean(profileMenuAnchor)}
          onClose={handleCloseMenus}
          anchorOrigin={{
            vertical: "bottom",
            horizontal: "right",
          }}
          transformOrigin={{
            vertical: "top",
            horizontal: "right",
          }}
          PaperProps={{
            sx: {
              mt: 1,
              minWidth: 280,
              boxShadow: "0 8px 32px rgba(0,0,0,0.25)",
              borderRadius: 3,
              border: "1px solid rgba(0,0,0,0.08)",
            },
          }}
        >
          <Box sx={{ p: 3, borderBottom: "1px solid #DFE1E6" }}>
            <Box sx={{ display: "flex", alignItems: "center" }}>
              <Avatar
                sx={{
                  bgcolor: "#FF5722",
                  mr: 2,
                  width: 48,
                  height: 48,
                  fontSize: "18px",
                  fontWeight: 700,
                  boxShadow: "0 2px 8px rgba(255,87,34,0.3)",
                }}
              >
                {getUserInitials()}
              </Avatar>
              <Box>
                <Typography
                  variant="body1"
                  sx={{ fontWeight: 700, color: "#172B4D" }}
                >
                  {getFullName()}
                </Typography>
                <Typography
                  variant="body2"
                  sx={{ color: "#5E6C84", fontSize: "13px" }}
                >
                  {userProfile?.email || user?.email || "user@example.com"}
                </Typography>
<<<<<<< HEAD
                <Chip 
                  label={getCurrentPlanData().name} 
                  size="small" 
                  sx={{ 
                    bgcolor: getCurrentPlanData().color, 
                    color: 'white', 
                    fontSize: '10px', 
=======
                <Chip
                  label="Premium"
                  size="small"
                  sx={{
                    bgcolor: "#FFAB00",
                    color: "white",
                    fontSize: "10px",
>>>>>>> 995072db
                    fontWeight: 600,
                    mt: 0.5,
                  }}
                />
              </Box>
            </Box>
          </Box>
          <MenuItem
            onClick={handleCloseMenus}
            component={Link}
            to="/account/settings"
            sx={{ py: 2, px: 3 }}
          >
            <SettingsIcon sx={{ mr: 2.5, fontSize: 22, color: "#5E6C84" }} />
            <Box>
              <Typography
                variant="body2"
                sx={{ fontWeight: 600, color: "#172B4D" }}
              >
                Account settings
              </Typography>
              <Typography variant="caption" sx={{ color: "#5E6C84" }}>
                Manage your account
              </Typography>
            </Box>
          </MenuItem>
          <MenuItem onClick={handleCloseMenus} sx={{ py: 2, px: 3 }}>
            <HelpOutlineIcon sx={{ mr: 2.5, fontSize: 22, color: "#5E6C84" }} />
            <Box>
              <Typography
                variant="body2"
                sx={{ fontWeight: 600, color: "#172B4D" }}
              >
                Help & support
              </Typography>
              <Typography variant="caption" sx={{ color: "#5E6C84" }}>
                Get help and support
              </Typography>
            </Box>
          </MenuItem>
          <Divider sx={{ my: 1 }} />
          <MenuItem
            onClick={handleLogout}
            sx={{
              py: 2,
              px: 3,
              color: "#DE350B",
              "&:hover": { bgcolor: "#FFEBE6" },
            }}
          >
            <LogoutIcon sx={{ mr: 2.5, fontSize: 22 }} />
            <Box>
              <Typography variant="body2" sx={{ fontWeight: 600 }}>
                Log out
              </Typography>
              <Typography variant="caption" sx={{ opacity: 0.8 }}>
                Sign out of your account
              </Typography>
            </Box>
          </MenuItem>
        </Menu>
      </Toolbar>
    </AppBar>
  );
};

export default Navbar;<|MERGE_RESOLUTION|>--- conflicted
+++ resolved
@@ -708,7 +708,6 @@
                 >
                   {userProfile?.email || user?.email || "user@example.com"}
                 </Typography>
-<<<<<<< HEAD
                 <Chip 
                   label={getCurrentPlanData().name} 
                   size="small" 
@@ -716,15 +715,6 @@
                     bgcolor: getCurrentPlanData().color, 
                     color: 'white', 
                     fontSize: '10px', 
-=======
-                <Chip
-                  label="Premium"
-                  size="small"
-                  sx={{
-                    bgcolor: "#FFAB00",
-                    color: "white",
-                    fontSize: "10px",
->>>>>>> 995072db
                     fontWeight: 600,
                     mt: 0.5,
                   }}
