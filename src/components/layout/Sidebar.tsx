import React from "react";
import {
  Drawer,
  List,
  ListItem,
  ListItemButton,
  ListItemIcon,
  ListItemText,
  Box,
  Typography,
<<<<<<< HEAD
  Avatar,
} from "@mui/material";
import { Link, useLocation } from "react-router-dom";
=======
  Divider,
  Chip,
} from '@mui/material';
import { Link, useLocation } from 'react-router-dom';
>>>>>>> dbaa7e66
import {
  Dashboard as DashboardIcon,
  Business as OrganizationIcon,
  Group as TeamIcon,
  Folder as ProjectIcon,
  Person as ProfileIcon,
  Info as AboutIcon,
  Help as HelpIcon,
<<<<<<< HEAD
  Business as OrganizationIcon,
} from "@mui/icons-material";
=======
} from '@mui/icons-material';
import { useAuth } from '@/context/AuthContext';
>>>>>>> dbaa7e66

const drawerWidth = 280;

interface NavigationItem {
  name: string;
  icon: React.ReactNode;
  path: string;
}

const Sidebar: React.FC = () => {
  const location = useLocation();
  const { userProfile, user } = useAuth();

  const navigationItems: NavigationItem[] = [
<<<<<<< HEAD
    { name: "For You", icon: <ForYouIcon />, path: "/welcome" },
    {
      name: "Organizations",
      icon: <OrganizationIcon />,
      path: "/organizations",
    },
    {
      name: "Profile & Settings",
      icon: <ProfileIcon />,
      path: "/account/settings",
    },
    { name: "About", icon: <AboutIcon />, path: "/about" },
    { name: "Help", icon: <HelpIcon />, path: "/help" },
=======
    { name: 'Dashboard', icon: <DashboardIcon />, path: '/dashboard' },
    { name: 'Organizations', icon: <OrganizationIcon />, path: '/organizations' },
    { name: 'Teams', icon: <TeamIcon />, path: '/teams' },
    { name: 'Projects', icon: <ProjectIcon />, path: '/projects' },
  ];

  const settingsItems: NavigationItem[] = [
    { name: 'Profile & Settings', icon: <ProfileIcon />, path: '/account/settings' },
    { name: 'About', icon: <AboutIcon />, path: '/about' },
    { name: 'Help', icon: <HelpIcon />, path: '/help' },
>>>>>>> dbaa7e66
  ];

  const isActivePath = (path: string) => {
    if (path === '/dashboard') {
      return location.pathname === '/dashboard' || location.pathname === '/';
    }
    return location.pathname === path || location.pathname.startsWith(path);
  };

  const renderNavigationItem = (item: NavigationItem) => (
    <ListItem key={item.name} disablePadding sx={{ mb: 0.5 }}>
      <ListItemButton
        component={Link}
        to={item.path}
        selected={isActivePath(item.path)}
        sx={{
<<<<<<< HEAD
          mx: 1,
          borderRadius: 1,
          "&.Mui-selected": {
            backgroundColor: "primary.light",
            color: "primary.contrastText",
            "&:hover": {
              backgroundColor: "primary.main",
=======
          mx: 2,
          borderRadius: 3,
          py: 1.5,
          px: 2,
          minHeight: 48,
          '&.Mui-selected': {
            background: 'linear-gradient(135deg, #1976d2 0%, #9c27b0 100%)',
            color: 'white',
            boxShadow: '0 4px 12px rgba(25, 118, 210, 0.3)',
            '&:hover': {
              background: 'linear-gradient(135deg, #1565c0 0%, #7b1fa2 100%)',
              boxShadow: '0 6px 16px rgba(25, 118, 210, 0.4)',
            },
            '& .MuiListItemIcon-root': {
              color: 'white',
            },
          },
          '&:hover': {
            backgroundColor: 'rgba(25, 118, 210, 0.08)',
            transform: 'translateY(-1px)',
          },
          transition: 'all 0.3s cubic-bezier(0.4, 0, 0.2, 1)',
        }}
      >
        <ListItemIcon
          sx={{
            minWidth: 36,
            color: isActivePath(item.path) ? 'white' : 'text.secondary',
          }}
        >
          {item.icon}
        </ListItemIcon>
        <ListItemText
          primary={item.name}
          primaryTypographyProps={{
            fontSize: 15,
            fontWeight: isActivePath(item.path) ? 700 : 500,
            color: isActivePath(item.path) ? 'white' : 'text.primary',
          }}
        />
      </ListItemButton>
    </ListItem>
  );

  const renderSettingsItem = (item: NavigationItem) => (
    <ListItem key={item.name} disablePadding sx={{ mb: 0.5 }}>
      <ListItemButton
        component={Link}
        to={item.path}
        selected={isActivePath(item.path)}
        sx={{
          mx: 2,
          borderRadius: 2,
          py: 1,
          px: 2,
          minHeight: 40,
          '&.Mui-selected': {
            backgroundColor: 'action.selected',
            color: 'primary.main',
            '& .MuiListItemIcon-root': {
              color: 'primary.main',
>>>>>>> dbaa7e66
            },
          },
          "&:hover": {
            backgroundColor: "action.hover",
          },
          transition: 'all 0.2s ease',
        }}
      >
        <ListItemIcon
          sx={{
<<<<<<< HEAD
            color: isActivePath(item.path) ? "primary.contrastText" : "inherit",
            minWidth: 40,
=======
            minWidth: 32,
            color: isActivePath(item.path) ? 'primary.main' : 'text.secondary',
>>>>>>> dbaa7e66
          }}
        >
          {item.icon}
        </ListItemIcon>
        <ListItemText
          primary={item.name}
          primaryTypographyProps={{
            fontSize: 13,
            fontWeight: isActivePath(item.path) ? 600 : 400,
            color: isActivePath(item.path) ? 'primary.main' : 'text.secondary',
          }}
        />
      </ListItemButton>
    </ListItem>
  );

  // Function to get user initials
  const getUserInitials = () => {
    if (userProfile?.first_name && userProfile?.last_name) {
      return `${userProfile.first_name.charAt(0).toUpperCase()}${userProfile.last_name.charAt(0).toUpperCase()}`;
    }
    if (userProfile?.first_name) {
      return userProfile.first_name.charAt(0).toUpperCase();
    }
    if (user?.email) {
      return user.email.charAt(0).toUpperCase();
    }
    return 'U';
  };

  // Function to get full name
  const getFullName = () => {
    if (userProfile?.first_name && userProfile?.last_name) {
      return `${userProfile.first_name} ${userProfile.last_name}`;
    }
    if (userProfile?.first_name) {
      return userProfile.first_name;
    }
    return user?.name || 'User';
  };

  return (
    <Drawer
      variant="permanent"
      sx={{
        width: drawerWidth,
        flexShrink: 0,
        "& .MuiDrawer-paper": {
          width: drawerWidth,
<<<<<<< HEAD
          boxSizing: "border-box",
          borderRight: "1px solid",
          borderColor: "divider",
          backgroundColor: "background.paper",
=======
          boxSizing: 'border-box',
          borderRight: 'none',
          backgroundColor: 'background.paper',
          borderTopRightRadius: 0,
          borderBottomRightRadius: 0,
          boxShadow: '4px 0 20px rgba(0, 0, 0, 0.08)',
          background: 'linear-gradient(180deg, #fafafa 0%, #ffffff 100%)',
>>>>>>> dbaa7e66
        },
      }}
    >
      {/* Header */}
      <Box
        sx={{
<<<<<<< HEAD
          p: 2,
          display: "flex",
          alignItems: "center",
          gap: 2,
          borderBottom: "1px solid",
          borderColor: "divider",
=======
          p: 3,
          display: 'flex',
          alignItems: 'center',
          gap: 2,
          borderBottom: '1px solid',
          borderColor: 'rgba(0, 0, 0, 0.06)',
          background: 'linear-gradient(135deg, rgba(25, 118, 210, 0.03) 0%, rgba(156, 39, 176, 0.03) 100%)',
>>>>>>> dbaa7e66
        }}
      >
        <Box
          sx={{
<<<<<<< HEAD
            width: 32,
            height: 32,
            backgroundColor: "primary.main",
            fontSize: 14,
            fontWeight: 600,
=======
            width: 40,
            height: 40,
            borderRadius: '12px',
            background: 'linear-gradient(135deg, #1976d2 0%, #9c27b0 100%)',
            display: 'flex',
            alignItems: 'center',
            justifyContent: 'center',
            boxShadow: '0 4px 12px rgba(25, 118, 210, 0.3)',
>>>>>>> dbaa7e66
          }}
        >
          <Typography
            sx={{
              color: 'white',
              fontWeight: 800,
              fontSize: 18,
            }}
          >
            {getUserInitials()}
          </Typography>
        </Box>
        <Box sx={{ flex: 1, minWidth: 0 }}>
          <Typography 
            variant="subtitle1" 
            sx={{ 
              fontWeight: 700, 
              color: 'text.primary',
              fontSize: '1rem',
              overflow: 'hidden',
              textOverflow: 'ellipsis',
              whiteSpace: 'nowrap',
            }}
          >
            {getFullName()}
          </Typography>
          <Typography 
            variant="caption" 
            sx={{ 
              color: 'text.secondary',
              fontSize: '0.75rem',
              display: 'flex',
              alignItems: 'center',
            }}
          >
            <Box
              sx={{
                width: 8,
                height: 8,
                borderRadius: '50%',
                backgroundColor: 'success.main',
                mr: 1,
                animation: 'pulse 2s infinite',
                '@keyframes pulse': {
                  '0%': { opacity: 1 },
                  '50%': { opacity: 0.5 },
                  '100%': { opacity: 1 },
                },
              }}
            />
            Online
          </Typography>
        </Box>
      </Box>

<<<<<<< HEAD
      {/* Navigation */}
      <Box sx={{ flex: 1, overflow: "auto" }}>
        <List sx={{ pt: 2, pb: 1 }}>
=======
      {/* Main Navigation */}
      <Box sx={{ flex: 1, overflow: 'auto', py: 2 }}>
        <Box sx={{ px: 2, mb: 2 }}>
          <Typography 
            variant="caption" 
            sx={{ 
              color: 'text.secondary',
              fontWeight: 600,
              textTransform: 'uppercase',
              letterSpacing: 1,
              fontSize: '0.7rem',
              px: 2,
            }}
          >
            Main Menu
          </Typography>
        </Box>
        <List sx={{ px: 0 }}>
>>>>>>> dbaa7e66
          {navigationItems.map(renderNavigationItem)}
        </List>

        <Divider sx={{ mx: 3, my: 3, opacity: 0.6 }} />

        {/* Settings Navigation */}
        <Box sx={{ px: 2, mb: 2 }}>
          <Typography 
            variant="caption" 
            sx={{ 
              color: 'text.secondary',
              fontWeight: 600,
              textTransform: 'uppercase',
              letterSpacing: 1,
              fontSize: '0.7rem',
              px: 2,
            }}
          >
            Settings
          </Typography>
        </Box>
        <List sx={{ px: 0 }}>
          {settingsItems.map(renderSettingsItem)}
        </List>
      </Box>

      {/* Footer */}
      <Box
        sx={{
<<<<<<< HEAD
          p: 2,
          borderTop: "1px solid",
          borderColor: "divider",
=======
          p: 3,
          borderTop: '1px solid',
          borderColor: 'rgba(0, 0, 0, 0.06)',
          background: 'linear-gradient(135deg, rgba(25, 118, 210, 0.03) 0%, rgba(156, 39, 176, 0.03) 100%)',
>>>>>>> dbaa7e66
        }}
      >
        <Box sx={{ display: 'flex', alignItems: 'center', justifyContent: 'space-between' }}>
          <Box>
            <Typography 
              variant="caption" 
              sx={{ 
                color: 'text.primary',
                fontWeight: 700,
                fontSize: '0.75rem',
                display: 'block',
              }}
            >
              ProjectFlow
            </Typography>
            <Typography 
              variant="caption" 
              sx={{ 
                color: 'text.secondary',
                fontSize: '0.7rem',
              }}
            >
              v2.1.0
            </Typography>
          </Box>
          <Chip 
            label="Pro" 
            size="small" 
            sx={{ 
              bgcolor: 'success.main',
              color: 'white',
              fontSize: '0.65rem',
              fontWeight: 700,
              height: 20,
            }} 
          />
        </Box>
      </Box>
    </Drawer>
  );
};

export default Sidebar;<|MERGE_RESOLUTION|>--- conflicted
+++ resolved
@@ -8,16 +8,10 @@
   ListItemText,
   Box,
   Typography,
-<<<<<<< HEAD
-  Avatar,
-} from "@mui/material";
-import { Link, useLocation } from "react-router-dom";
-=======
   Divider,
   Chip,
 } from '@mui/material';
 import { Link, useLocation } from 'react-router-dom';
->>>>>>> dbaa7e66
 import {
   Dashboard as DashboardIcon,
   Business as OrganizationIcon,
@@ -26,13 +20,8 @@
   Person as ProfileIcon,
   Info as AboutIcon,
   Help as HelpIcon,
-<<<<<<< HEAD
-  Business as OrganizationIcon,
-} from "@mui/icons-material";
-=======
 } from '@mui/icons-material';
 import { useAuth } from '@/context/AuthContext';
->>>>>>> dbaa7e66
 
 const drawerWidth = 280;
 
@@ -47,21 +36,6 @@
   const { userProfile, user } = useAuth();
 
   const navigationItems: NavigationItem[] = [
-<<<<<<< HEAD
-    { name: "For You", icon: <ForYouIcon />, path: "/welcome" },
-    {
-      name: "Organizations",
-      icon: <OrganizationIcon />,
-      path: "/organizations",
-    },
-    {
-      name: "Profile & Settings",
-      icon: <ProfileIcon />,
-      path: "/account/settings",
-    },
-    { name: "About", icon: <AboutIcon />, path: "/about" },
-    { name: "Help", icon: <HelpIcon />, path: "/help" },
-=======
     { name: 'Dashboard', icon: <DashboardIcon />, path: '/dashboard' },
     { name: 'Organizations', icon: <OrganizationIcon />, path: '/organizations' },
     { name: 'Teams', icon: <TeamIcon />, path: '/teams' },
@@ -72,7 +46,6 @@
     { name: 'Profile & Settings', icon: <ProfileIcon />, path: '/account/settings' },
     { name: 'About', icon: <AboutIcon />, path: '/about' },
     { name: 'Help', icon: <HelpIcon />, path: '/help' },
->>>>>>> dbaa7e66
   ];
 
   const isActivePath = (path: string) => {
@@ -89,15 +62,6 @@
         to={item.path}
         selected={isActivePath(item.path)}
         sx={{
-<<<<<<< HEAD
-          mx: 1,
-          borderRadius: 1,
-          "&.Mui-selected": {
-            backgroundColor: "primary.light",
-            color: "primary.contrastText",
-            "&:hover": {
-              backgroundColor: "primary.main",
-=======
           mx: 2,
           borderRadius: 3,
           py: 1.5,
@@ -159,7 +123,6 @@
             color: 'primary.main',
             '& .MuiListItemIcon-root': {
               color: 'primary.main',
->>>>>>> dbaa7e66
             },
           },
           "&:hover": {
@@ -170,13 +133,8 @@
       >
         <ListItemIcon
           sx={{
-<<<<<<< HEAD
-            color: isActivePath(item.path) ? "primary.contrastText" : "inherit",
-            minWidth: 40,
-=======
             minWidth: 32,
             color: isActivePath(item.path) ? 'primary.main' : 'text.secondary',
->>>>>>> dbaa7e66
           }}
         >
           {item.icon}
@@ -226,12 +184,6 @@
         flexShrink: 0,
         "& .MuiDrawer-paper": {
           width: drawerWidth,
-<<<<<<< HEAD
-          boxSizing: "border-box",
-          borderRight: "1px solid",
-          borderColor: "divider",
-          backgroundColor: "background.paper",
-=======
           boxSizing: 'border-box',
           borderRight: 'none',
           backgroundColor: 'background.paper',
@@ -239,21 +191,12 @@
           borderBottomRightRadius: 0,
           boxShadow: '4px 0 20px rgba(0, 0, 0, 0.08)',
           background: 'linear-gradient(180deg, #fafafa 0%, #ffffff 100%)',
->>>>>>> dbaa7e66
         },
       }}
     >
       {/* Header */}
       <Box
         sx={{
-<<<<<<< HEAD
-          p: 2,
-          display: "flex",
-          alignItems: "center",
-          gap: 2,
-          borderBottom: "1px solid",
-          borderColor: "divider",
-=======
           p: 3,
           display: 'flex',
           alignItems: 'center',
@@ -261,18 +204,10 @@
           borderBottom: '1px solid',
           borderColor: 'rgba(0, 0, 0, 0.06)',
           background: 'linear-gradient(135deg, rgba(25, 118, 210, 0.03) 0%, rgba(156, 39, 176, 0.03) 100%)',
->>>>>>> dbaa7e66
         }}
       >
         <Box
           sx={{
-<<<<<<< HEAD
-            width: 32,
-            height: 32,
-            backgroundColor: "primary.main",
-            fontSize: 14,
-            fontWeight: 600,
-=======
             width: 40,
             height: 40,
             borderRadius: '12px',
@@ -281,7 +216,6 @@
             alignItems: 'center',
             justifyContent: 'center',
             boxShadow: '0 4px 12px rgba(25, 118, 210, 0.3)',
->>>>>>> dbaa7e66
           }}
         >
           <Typography
@@ -337,11 +271,6 @@
         </Box>
       </Box>
 
-<<<<<<< HEAD
-      {/* Navigation */}
-      <Box sx={{ flex: 1, overflow: "auto" }}>
-        <List sx={{ pt: 2, pb: 1 }}>
-=======
       {/* Main Navigation */}
       <Box sx={{ flex: 1, overflow: 'auto', py: 2 }}>
         <Box sx={{ px: 2, mb: 2 }}>
@@ -360,7 +289,6 @@
           </Typography>
         </Box>
         <List sx={{ px: 0 }}>
->>>>>>> dbaa7e66
           {navigationItems.map(renderNavigationItem)}
         </List>
 
@@ -390,16 +318,10 @@
       {/* Footer */}
       <Box
         sx={{
-<<<<<<< HEAD
-          p: 2,
-          borderTop: "1px solid",
-          borderColor: "divider",
-=======
           p: 3,
           borderTop: '1px solid',
           borderColor: 'rgba(0, 0, 0, 0.06)',
           background: 'linear-gradient(135deg, rgba(25, 118, 210, 0.03) 0%, rgba(156, 39, 176, 0.03) 100%)',
->>>>>>> dbaa7e66
         }}
       >
         <Box sx={{ display: 'flex', alignItems: 'center', justifyContent: 'space-between' }}>
