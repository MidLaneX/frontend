--- conflicted
+++ resolved
@@ -1,16 +1,3 @@
-<<<<<<< HEAD
-import React, { useState, useEffect, useCallback } from "react";
-import { useParams } from "react-router-dom";
-import Box from "@mui/material/Box";
-import Typography from "@mui/material/Typography";
-import CircularProgress from "@mui/material/CircularProgress";
-
-import TaskDetailModal from "../task/TaskDetailModal";
-import CreateIssueModal from "../CreateIssueModal";
-import ProjectNavigation from "./ProjectNavigation";
-import { ProjectService } from "@/services/ProjectService";
-import type { Task, Project } from "@/types";
-=======
 //projectpage 
 
 import React, { useEffect, useState } from 'react';
@@ -25,7 +12,6 @@
 import type { Project } from '@/types';
 import { ProjectService } from '@/services/ProjectService';
 import DynamicProjectNavigation from './DynamicProjectNavigation';
->>>>>>> 0b9cbfe2
 
 const ProjectPage: React.FC = () => {
   const { projectId: urlProjectId, templateType: urlTemplateType } = useParams<{
@@ -33,55 +19,6 @@
     templateType?: string;
   }>();
 
-<<<<<<< HEAD
-  // State management
-  const [project, setProject] = useState<Project | null>(null);
-  const [loading, setLoading] = useState(true);
-  const [error, setError] = useState<string | null>(null);
-  const [tasks, setTasks] = useState<Task[]>([]);
-  const [selectedTask, setSelectedTask] = useState<Task | null>(null);
-  const [isTaskModalOpen, setIsTaskModalOpen] = useState(false);
-  const [isCreateModalOpen, setIsCreateModalOpen] = useState(false);
-
-  // Fetch project data
-  useEffect(() => {
-    const fetchProject = async () => {
-      if (!projectId) return;
-      
-      setLoading(true);
-      setError(null);
-      
-      try {
-        console.log('Fetching project:', projectId);
-        const projectData = await ProjectService.getProjectById(parseInt(projectId), 'scrum');
-        console.log('Fetched project data:', projectData);
-        
-        if (projectData) {
-          setProject(projectData);
-          setTasks(projectData.tasks || []);
-        } else {
-          setError('Project not found');
-        }
-      } catch (err) {
-        console.error('Error fetching project:', err);
-        setError('Failed to load project data');
-      } finally {
-        setLoading(false);
-      }
-    };
-
-    fetchProject();
-  }, [projectId]);
-
-  // Event handlers
-  /**
-   * Handles task selection and opens the task detail modal
-   */
-  const handleTaskClick = useCallback((task: Task) => {
-    setSelectedTask(task);
-    setIsTaskModalOpen(true);
-  }, []);
-=======
   const [project, setProject] = useState<Project | null>(null);
   const [loading, setLoading] = useState(true);
   const [error, setError] = useState<string | null>(null);
@@ -95,42 +32,10 @@
       setLoading(false);
       return;
     }
->>>>>>> 0b9cbfe2
 
     setLoading(true);
     setError(null);
 
-<<<<<<< HEAD
-  /**
-   * Updates a specific task with partial updates
-   */
-  const handleUpdateTask = useCallback(
-    (taskId: string, updates: Partial<Task>) => {
-      setTasks((prevTasks) =>
-        prevTasks.map((task) =>
-          String(task.id) === taskId ? { ...task, ...updates } : task
-        )
-      );
-    },
-    []
-  );
-
-  /**
-   * Creates a new task and adds it to the task list
-   */
-  const handleCreateIssue = useCallback(
-    (issue: Omit<Task, "id" | "comments">) => {
-      const newTask: Task = {
-        ...issue,
-        id: Date.now(), // Generate unique numeric ID
-        comments: [],
-      };
-      setTasks((prevTasks) => [...prevTasks, newTask]);
-      setIsCreateModalOpen(false);
-    },
-    []
-  );
-=======
     ProjectService.getProjectById(projectId, templateType)
       .then(res => {
         if (res) {
@@ -145,7 +50,6 @@
       })
       .finally(() => setLoading(false));
   }, [projectId, templateType]);
->>>>>>> 0b9cbfe2
 
   // Loading
   if (loading) {
@@ -166,29 +70,11 @@
     );
   }
 
-<<<<<<< HEAD
-  // Render guards
-  if (loading) {
-    return (
-      <Box sx={{ display: 'flex', justifyContent: 'center', alignItems: 'center', minHeight: '60vh' }}>
-        <CircularProgress />
-      </Box>
-    );
-  }
-
-  if (error || !project) {
-    return (
-      <Box sx={STYLES.notFoundContainer}>
-        <Typography variant="h6" color="error">
-          {error || 'Project not found'}
-        </Typography>
-=======
   // Project not found
   if (!project) {
     return (
       <Box sx={{ p: 3 }}>
         <Alert severity="warning">Project not found. Please check the project ID and try again.</Alert>
->>>>>>> 0b9cbfe2
       </Box>
     );
   }
