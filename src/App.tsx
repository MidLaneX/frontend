--- conflicted
+++ resolved
@@ -1,14 +1,8 @@
 import { BrowserRouter, Routes, Route, Navigate } from "react-router-dom";
 import { ThemeProvider, CssBaseline } from "@mui/material";
-<<<<<<< HEAD
-import Box from "@mui/material/Box";
-import { Navbar, Sidebar } from "@/components/layout";
-import WelcomePage from "@/pages/WelcomePage";
-=======
 import Box from '@mui/material/Box'
 import { Navbar, Sidebar, ChatSidebar } from "@/components/layout";
 import ModernDashboard from "@/pages/ModernDashboard";
->>>>>>> dbaa7e66
 import Dashboard from "@/pages/Dashboard";
 import Project from "@/pages/Project";
 import OrganizationPage from "@/pages/Organization";
@@ -78,12 +72,6 @@
         }}
       >
         <Routes>
-<<<<<<< HEAD
-          <Route path="/" element={<Navigate to="/organizations" replace />} />
-          <Route path="/welcome" element={<WelcomePage />} />
-          <Route
-            path="/dashboard"
-=======
           <Route path="/" element={<Navigate to="/dashboard" replace />} />
           <Route
             path="/dashboard"
@@ -95,7 +83,6 @@
           />
           <Route
             path="/legacy-dashboard"
->>>>>>> dbaa7e66
             element={
               <ProtectedRoute>
                 <Dashboard />
