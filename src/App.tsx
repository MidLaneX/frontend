--- conflicted
+++ resolved
@@ -6,10 +6,9 @@
 import Dashboard from "@/pages/Dashboard";
 import Project from "@/pages/Project";
 import LandingPage from "@/pages/LandingPage";
-<<<<<<< HEAD
+
 import AccountSettings from "@/pages/AccountSettings";
-=======
->>>>>>> f7f564da
+
 import ProtectedRoute from "@/components/auth/ProtectedRoute";
 import { AuthProvider, useAuth } from "@/context/AuthContext";
 import { theme } from "@/config/theme";
@@ -81,7 +80,7 @@
               </ProtectedRoute>
             } 
           />
-<<<<<<< HEAD
+
           <Route 
             path="/account/settings" 
             element={
@@ -90,8 +89,7 @@
               </ProtectedRoute>
             } 
           />
-=======
->>>>>>> f7f564da
+
           <Route path="*" element={<Navigate to="/dashboard" replace />} />
         </Routes>
       </Box>
