--- conflicted
+++ resolved
@@ -248,16 +248,8 @@
         setUserTeams([]); // Clear user teams for owned organizations
       } else {
         // For member organizations, only load teams the user belongs to
-<<<<<<< HEAD
-        const userTeamsData = await teamsApi.getUserTeamsInOrganization(
-          orgId,
-          currentUserId,
-        );
-        console.log("User teams loaded:", userTeamsData);
-=======
         const userTeamsData = await teamsApi.getUserTeamsInOrganization(orgId, String(currentUserId));
         console.log('User teams loaded:', userTeamsData);
->>>>>>> dbaa7e66
         setUserTeams(userTeamsData);
         setMembers([]); // Clear members for member organizations
         setTeams([]); // Clear all teams for member organizations
@@ -552,15 +544,9 @@
 
   const handleTeamSettingsUpdateLead = async (userId: string) => {
     if (!selectedTeam) return;
-<<<<<<< HEAD
-
-    const updatedTeam = await teamsApi.updateTeamLead(selectedTeam.id, userId);
-
-=======
     
     await teamsApi.updateTeamLead(selectedTeam.id, userId);
     
->>>>>>> dbaa7e66
     // Reload organization data to get fresh team information with updated lead details
     await loadOrganizationData(selectedOrg!.id);
 
@@ -1673,27 +1659,11 @@
                             </Typography>
                           </Box>
                         )}
-<<<<<<< HEAD
-                        {(team.organization_name || selectedOrg?.name) && (
-                          <Box
-                            sx={{
-                              display: "flex",
-                              alignItems: "center",
-                              gap: 1,
-                              mt: 1,
-                            }}
-                          >
-                            <BusinessIcon fontSize="small" color="action" />
-                            <Typography variant="body2" color="text.secondary">
-                              Organization:{" "}
-                              {team.organization_name || selectedOrg?.name}
-=======
                         {selectedOrg?.name && (
                           <Box sx={{ display: 'flex', alignItems: 'center', gap: 1, mt: 1 }}>
                             <BusinessIcon fontSize="small" color="action" />
                             <Typography variant="body2" color="text.secondary">
                               Organization: {selectedOrg.name}
->>>>>>> dbaa7e66
                             </Typography>
                           </Box>
                         )}
