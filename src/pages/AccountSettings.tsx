import React, { useState, useEffect } from "react";
import {
  Box,
  Card,
  Typography,
  Avatar,
  Button,
  TextField,
  Switch,
  FormControlLabel,
  Tabs,
  Tab,
  Chip,
  Paper,
  IconButton,
  Tooltip,
  Alert,
  List,
  ListItem,
  ListItemIcon,
  ListItemText,
  ListItemSecondaryAction,
  CircularProgress,
} from "@mui/material";
import {
  Person as PersonIcon,
  Security as SecurityIcon,
  CreditCard as CreditCardIcon,
  Notifications as NotificationsIcon,
  Edit as EditIcon,
  PhotoCamera as PhotoCameraIcon,
  Visibility as VisibilityIcon,
  VisibilityOff as VisibilityOffIcon,
  Check as CheckIcon,
  Shield as ShieldIcon,
  Key as KeyIcon,
  Email as EmailIcon,
  Phone as PhoneIcon,
  Palette as PaletteIcon,
  Schedule as ScheduleIcon,
<<<<<<< HEAD
} from '@mui/icons-material'
import { UserService } from '@/services/UserService'
import { useAuth } from '@/context/AuthContext'
import SubscriptionCard from '@/components/features/SubscriptionCard'
=======
} from "@mui/icons-material";
import { UserService } from "@/services/UserService";
import { useAuth } from "@/context/AuthContext";
>>>>>>> 995072db

interface TabPanelProps {
  children?: React.ReactNode;
  index: number;
  value: number;
}

function TabPanel(props: TabPanelProps) {
  const { children, value, index, ...other } = props;

  return (
    <div
      role="tabpanel"
      hidden={value !== index}
      id={`settings-tabpanel-${index}`}
      aria-labelledby={`settings-tab-${index}`}
      {...other}
    >
      {value === index && <Box sx={{ py: 3 }}>{children}</Box>}
    </div>
  );
}

const AccountSettings: React.FC = () => {
  const { user, isAuthenticated } = useAuth();
  const [tabValue, setTabValue] = useState(0);
  const [isEditing, setIsEditing] = useState(false);
  const [showPassword, setShowPassword] = useState(false);
  const [showNotification, setShowNotification] = useState(false);
  const [loading, setLoading] = useState(true);
  const [error, setError] = useState<string | null>(null);

  // Profile data - will be populated from API
  const [profileData, setProfileData] = useState({
    firstName: "",
    lastName: "",
    email: "",
    phone: "",
    jobTitle: "",
    department: "",
    location: "Colombo, Sri Lanka", // Keep as default since not in API
    timezone: "Asia/Colombo", // Keep as default since not in API
    language: "English", // Keep as default since not in API
    bio: "Passionate developer building scalable web applications.", // Keep as default since not in API
  });

  // Fetch user profile on component mount
  useEffect(() => {
    const fetchUserProfile = async () => {
      if (!isAuthenticated || !user?.userId) {
        setLoading(false);
        return;
      }

      try {
        console.log(
          "Fetching user profile for account settings, userId:",
          user.userId,
        );
        const profile = await UserService.getUserProfile(user.userId);
        console.log("Fetched user profile for settings:", profile);

        // Update profile data with real API data
        setProfileData({
          firstName: profile.first_name,
          lastName: profile.last_name,
          email: profile.email,
          phone: profile.phone,
          jobTitle: profile.job_title,
          department: profile.department,
          location: "Colombo, Sri Lanka", // Default value
          timezone: "Asia/Colombo", // Default value
          language: "English", // Default value
          bio: "Passionate developer building scalable web applications.", // Default value
        });
      } catch (err) {
        console.error("Error fetching user profile for account settings:", err);
        setError("Failed to load user profile. Please try again.");
      } finally {
        setLoading(false);
      }
    };

    fetchUserProfile();
  }, [user?.userId, isAuthenticated]);

  // Security settings
  const [securitySettings, setSecuritySettings] = useState({
    twoFactorEnabled: true,
    emailNotifications: true,
    smsNotifications: false,
    loginAlerts: true,
  });

  // Notification preferences
  const [notificationSettings, setNotificationSettings] = useState({
    projectUpdates: true,
    taskAssignments: true,
    mentions: true,
    deadlineReminders: true,
    weeklyDigest: true,
    marketingEmails: false,
  });

  const handleTabChange = (_event: React.SyntheticEvent, newValue: number) => {
    setTabValue(newValue);
  };

  const handleSaveProfile = async () => {
    if (!user?.userId) return;

    try {
      console.log("Saving profile data:", profileData);
      await UserService.updateUserProfile(user.userId, {
        firstName: profileData.firstName,
        lastName: profileData.lastName,
        jobTitle: profileData.jobTitle,
        department: profileData.department,
      });

      setIsEditing(false);
      setShowNotification(true);
      setTimeout(() => setShowNotification(false), 3000);
      console.log("Profile updated successfully");
    } catch (err) {
      console.error("Error updating profile:", err);
      setError("Failed to update profile. Please try again.");
    }
  };

  const handleInputChange = (field: string, value: string) => {
    setProfileData((prev) => ({ ...prev, [field]: value }));
  };

  const handleSecurityChange = (field: string, value: boolean) => {
    setSecuritySettings((prev) => ({ ...prev, [field]: value }));
  };

  const handleNotificationChange = (field: string, value: boolean) => {
    setNotificationSettings((prev) => ({ ...prev, [field]: value }));
  };

  return (
    <Box sx={{ p: 3, bgcolor: "#FAFBFC", minHeight: "100vh" }}>
      {/* Header */}
      <Box sx={{ mb: 4 }}>
        <Typography
          variant="h4"
          sx={{
            fontWeight: 600,
            color: "#172B4D",
            mb: 1,
            fontSize: "28px",
          }}
        >
          Account Settings
        </Typography>
        <Typography variant="body1" sx={{ color: "#5E6C84", fontSize: "16px" }}>
          Manage your account preferences, security settings, and billing
          information
        </Typography>
      </Box>

      {/* Loading State */}
      {loading && (
        <Box
          sx={{
            display: "flex",
            justifyContent: "center",
            alignItems: "center",
            minHeight: "400px",
          }}
        >
          <CircularProgress />
        </Box>
      )}

      {/* Error State */}
      {error && (
        <Alert severity="error" sx={{ mb: 3 }}>
          {error}
        </Alert>
      )}

      {/* Success notification */}
      {showNotification && (
        <Alert
          severity="success"
          sx={{ mb: 3 }}
          onClose={() => setShowNotification(false)}
        >
          Profile updated successfully!
        </Alert>
      )}

      {/* Main Content - Only show when not loading */}
      {!loading && (
        <Card
          sx={{
            borderRadius: 3,
            border: "1px solid #DFE1E6",
            boxShadow: "0 1px 3px rgba(9,30,66,0.25)",
            bgcolor: "white",
          }}
        >
          {/* Tabs Navigation */}
          <Box sx={{ borderBottom: "1px solid #DFE1E6" }}>
            <Tabs
              value={tabValue}
              onChange={handleTabChange}
              sx={{
                px: 3,
                "& .MuiTab-root": {
                  textTransform: "none",
                  fontWeight: 600,
                  fontSize: "14px",
                  minHeight: 64,
                  color: "#5E6C84",
                  "&.Mui-selected": {
                    color: "#0052CC",
                  },
                },
                "& .MuiTabs-indicator": {
                  backgroundColor: "#0052CC",
                  height: 3,
                },
              }}
            >
              <Tab icon={<PersonIcon />} label="Profile" iconPosition="start" />
              <Tab
                icon={<SecurityIcon />}
                label="Security"
                iconPosition="start"
              />
              <Tab
                icon={<NotificationsIcon />}
                label="Notifications"
                iconPosition="start"
              />
              <Tab
                icon={<CreditCardIcon />}
                label="Billing"
                iconPosition="start"
              />
            </Tabs>
          </Box>

          {/* Profile Tab */}
          <TabPanel value={tabValue} index={0}>
            <Box sx={{ px: 3 }}>
              {/* Profile Header */}
              <Box sx={{ display: "flex", alignItems: "center", mb: 4 }}>
                <Box sx={{ position: "relative", mr: 3 }}>
                  <Avatar
                    sx={{
                      width: 100,
                      height: 100,
                      bgcolor: "#FF5722",
                      fontSize: "36px",
                      fontWeight: 700,
                      boxShadow: "0 4px 12px rgba(255,87,34,0.3)",
                    }}
                  >
                    {(profileData.firstName?.[0] || "").toUpperCase()}
                    {(profileData.lastName?.[0] || "").toUpperCase()}
                  </Avatar>
                  <Tooltip title="Change profile picture">
                    <IconButton
                      sx={{
                        position: "absolute",
                        bottom: 0,
                        right: 0,
                        bgcolor: "#0052CC",
                        color: "white",
                        width: 32,
                        height: 32,
                        "&:hover": { bgcolor: "#0747A6" },
                      }}
                    >
                      <PhotoCameraIcon sx={{ fontSize: 16 }} />
                    </IconButton>
                  </Tooltip>
                </Box>
                <Box sx={{ flex: 1 }}>
                  <Typography
                    variant="h5"
                    sx={{ fontWeight: 600, color: "#172B4D", mb: 1 }}
                  >
                    {profileData.firstName} {profileData.lastName}
                  </Typography>
                  <Typography variant="body1" sx={{ color: "#5E6C84", mb: 1 }}>
                    {profileData.jobTitle} • {profileData.department}
                  </Typography>
                  <Box sx={{ display: "flex", gap: 1, flexWrap: "wrap" }}>
                    <Chip
                      label="Freemium Account"
                      size="small"
                      sx={{
                        bgcolor: "#0052CC",
                        color: "white",
                        fontWeight: 600,
                      }}
                    />
                    <Chip
                      label="Verified"
                      size="small"
                      icon={<CheckIcon sx={{ fontSize: 14 }} />}
                      sx={{
                        bgcolor: "#E3FCEF",
                        color: "#00875A",
                        fontWeight: 600,
                      }}
                    />
                  </Box>
                </Box>
                <Button
                  variant={isEditing ? "contained" : "outlined"}
                  startIcon={isEditing ? <CheckIcon /> : <EditIcon />}
                  onClick={
                    isEditing ? handleSaveProfile : () => setIsEditing(true)
                  }
                  sx={{
                    textTransform: "none",
                    fontWeight: 600,
                    borderRadius: 2,
                    px: 3,
                    ...(isEditing && {
                      bgcolor: "#00875A",
                      "&:hover": { bgcolor: "#006644" },
                    }),
                  }}
                >
                  {isEditing ? "Save Changes" : "Edit Profile"}
                </Button>
              </Box>

              {/* Profile Form */}
              <Box
                sx={{
                  display: "grid",
                  gridTemplateColumns: "repeat(auto-fit, minmax(300px, 1fr))",
                  gap: 3,
                }}
              >
                <TextField
                  label="First Name"
                  value={profileData.firstName}
                  onChange={(e) =>
                    handleInputChange("firstName", e.target.value)
                  }
                  disabled={!isEditing}
                  fullWidth
                  sx={{ mb: 3 }}
                />
                <TextField
                  label="Last Name"
                  value={profileData.lastName}
                  onChange={(e) =>
                    handleInputChange("lastName", e.target.value)
                  }
                  disabled={!isEditing}
                  fullWidth
                  sx={{ mb: 3 }}
                />
                <TextField
                  label="Email Address"
                  value={profileData.email}
                  onChange={(e) => handleInputChange("email", e.target.value)}
                  disabled={true} // Email should not be editable
                  fullWidth
                  sx={{ mb: 3 }}
                  helperText="Email address cannot be changed. Contact support if needed."
                />
                <TextField
                  label="Phone Number"
                  value={profileData.phone}
                  onChange={(e) => handleInputChange("phone", e.target.value)}
                  disabled={!isEditing}
                  fullWidth
                  sx={{ mb: 3 }}
                />
                <TextField
                  label="Job Title"
                  value={profileData.jobTitle}
                  onChange={(e) =>
                    handleInputChange("jobTitle", e.target.value)
                  }
                  disabled={!isEditing}
                  fullWidth
                  sx={{ mb: 3 }}
                />
                <TextField
                  label="Department"
                  value={profileData.department}
                  onChange={(e) =>
                    handleInputChange("department", e.target.value)
                  }
                  disabled={!isEditing}
                  fullWidth
                  sx={{ mb: 3 }}
                />
                <TextField
                  label="Location"
                  value={profileData.location}
                  onChange={(e) =>
                    handleInputChange("location", e.target.value)
                  }
                  disabled={!isEditing}
                  fullWidth
                  sx={{ mb: 3 }}
                />
                <TextField
                  label="Timezone"
                  value={profileData.timezone}
                  onChange={(e) =>
                    handleInputChange("timezone", e.target.value)
                  }
                  disabled={!isEditing}
                  fullWidth
                  sx={{ mb: 3 }}
                />
              </Box>
              <TextField
                label="Bio"
                value={profileData.bio}
                onChange={(e) => handleInputChange("bio", e.target.value)}
                disabled={!isEditing}
                fullWidth
                multiline
                rows={3}
                sx={{ mb: 3 }}
              />
            </Box>
          </TabPanel>

          {/* Security Tab */}
          <TabPanel value={tabValue} index={1}>
            <Box sx={{ px: 3 }}>
              {/* Password Section */}
              <Paper
                sx={{
                  p: 3,
                  mb: 3,
                  borderRadius: 2,
                  border: "1px solid #DFE1E6",
                }}
              >
                <Box sx={{ display: "flex", alignItems: "center", mb: 2 }}>
                  <KeyIcon sx={{ color: "#0052CC", mr: 2 }} />
                  <Typography
                    variant="h6"
                    sx={{ fontWeight: 600, color: "#172B4D" }}
                  >
                    Password & Login
                  </Typography>
                </Box>
                <Typography variant="body2" sx={{ color: "#5E6C84", mb: 3 }}>
                  Keep your account secure with a strong password
                </Typography>
                <Box sx={{ display: "flex", gap: 2, flexWrap: "wrap" }}>
                  <Button
                    variant="outlined"
                    startIcon={<EditIcon />}
                    sx={{ textTransform: "none", fontWeight: 600 }}
                  >
                    Change Password
                  </Button>
                  <Button
                    variant="text"
                    startIcon={
                      showPassword ? <VisibilityOffIcon /> : <VisibilityIcon />
                    }
                    onClick={() => setShowPassword(!showPassword)}
                    sx={{
                      textTransform: "none",
                      fontWeight: 600,
                      color: "#5E6C84",
                    }}
                  >
                    {showPassword ? "Hide" : "Show"} Password Strength
                  </Button>
                </Box>
              </Paper>

              {/* Two-Factor Authentication */}
              <Paper
                sx={{
                  p: 3,
                  mb: 3,
                  borderRadius: 2,
                  border: "1px solid #DFE1E6",
                }}
              >
                <Box sx={{ display: "flex", alignItems: "center", mb: 2 }}>
                  <ShieldIcon sx={{ color: "#00875A", mr: 2 }} />
                  <Typography
                    variant="h6"
                    sx={{ fontWeight: 600, color: "#172B4D" }}
                  >
                    Two-Factor Authentication
                  </Typography>
                  <Chip
                    label="Enabled"
                    size="small"
                    sx={{
                      ml: 2,
                      bgcolor: "#E3FCEF",
                      color: "#00875A",
                      fontWeight: 600,
                    }}
                  />
                </Box>
                <Typography variant="body2" sx={{ color: "#5E6C84", mb: 3 }}>
                  Add an extra layer of security to your account
                </Typography>
                <List>
                  <ListItem>
                    <ListItemIcon>
                      <EmailIcon sx={{ color: "#0052CC" }} />
                    </ListItemIcon>
                    <ListItemText
                      primary="Email Authentication"
                      secondary="Get security codes via email"
                    />
                    <ListItemSecondaryAction>
                      <Switch
                        checked={securitySettings.twoFactorEnabled}
                        onChange={(e) =>
                          handleSecurityChange(
                            "twoFactorEnabled",
                            e.target.checked,
                          )
                        }
                        color="primary"
                      />
                    </ListItemSecondaryAction>
                  </ListItem>
                  <ListItem>
                    <ListItemIcon>
                      <PhoneIcon sx={{ color: "#FF8B00" }} />
                    </ListItemIcon>
                    <ListItemText
                      primary="SMS Authentication"
                      secondary="Get security codes via SMS"
                    />
                    <ListItemSecondaryAction>
                      <Switch
                        checked={securitySettings.smsNotifications}
                        onChange={(e) =>
                          handleSecurityChange(
                            "smsNotifications",
                            e.target.checked,
                          )
                        }
                        color="primary"
                      />
                    </ListItemSecondaryAction>
                  </ListItem>
                </List>
              </Paper>

              {/* Login Activity */}
              <Paper
                sx={{ p: 3, borderRadius: 2, border: "1px solid #DFE1E6" }}
              >
                <Box sx={{ display: "flex", alignItems: "center", mb: 2 }}>
                  <ScheduleIcon sx={{ color: "#5243AA", mr: 2 }} />
                  <Typography
                    variant="h6"
                    sx={{ fontWeight: 600, color: "#172B4D" }}
                  >
                    Login Activity
                  </Typography>
                </Box>
                <Typography variant="body2" sx={{ color: "#5E6C84", mb: 3 }}>
                  Monitor your account activity and get alerts for suspicious
                  logins
                </Typography>
                <FormControlLabel
                  control={
                    <Switch
                      checked={securitySettings.loginAlerts}
                      onChange={(e) =>
                        handleSecurityChange("loginAlerts", e.target.checked)
                      }
                      color="primary"
                    />
                  }
                  label="Send login alerts to email"
                  sx={{ mb: 2 }}
                />
                <Box>
                  <Button
                    variant="outlined"
                    sx={{ textTransform: "none", fontWeight: 600 }}
                  >
                    View Login History
                  </Button>
                </Box>
              </Paper>
            </Box>
          </TabPanel>

          {/* Notifications Tab */}
          <TabPanel value={tabValue} index={2}>
            <Box sx={{ px: 3 }}>
              {/* Email Notifications */}
              <Paper
                sx={{
                  p: 3,
                  mb: 3,
                  borderRadius: 2,
                  border: "1px solid #DFE1E6",
                }}
              >
                <Box sx={{ display: "flex", alignItems: "center", mb: 2 }}>
                  <EmailIcon sx={{ color: "#0052CC", mr: 2 }} />
                  <Typography
                    variant="h6"
                    sx={{ fontWeight: 600, color: "#172B4D" }}
                  >
                    Email Notifications
                  </Typography>
                </Box>
                <Typography variant="body2" sx={{ color: "#5E6C84", mb: 3 }}>
                  Choose what updates you want to receive via email
                </Typography>
                <List>
                  <ListItem>
                    <ListItemText
                      primary="Project Updates"
                      secondary="Notifications about project progress, milestones, and changes"
                    />
                    <ListItemSecondaryAction>
                      <Switch
                        checked={notificationSettings.projectUpdates}
                        onChange={(e) =>
                          handleNotificationChange(
                            "projectUpdates",
                            e.target.checked,
                          )
                        }
                        color="primary"
                      />
                    </ListItemSecondaryAction>
                  </ListItem>
                  <ListItem>
                    <ListItemText
                      primary="Task Assignments"
                      secondary="When tasks are assigned to you or when you're mentioned"
                    />
                    <ListItemSecondaryAction>
                      <Switch
                        checked={notificationSettings.taskAssignments}
                        onChange={(e) =>
                          handleNotificationChange(
                            "taskAssignments",
                            e.target.checked,
                          )
                        }
                        color="primary"
                      />
                    </ListItemSecondaryAction>
                  </ListItem>
                  <ListItem>
                    <ListItemText
                      primary="Mentions & Comments"
                      secondary="When someone mentions you in comments or discussions"
                    />
                    <ListItemSecondaryAction>
                      <Switch
                        checked={notificationSettings.mentions}
                        onChange={(e) =>
                          handleNotificationChange("mentions", e.target.checked)
                        }
                        color="primary"
                      />
                    </ListItemSecondaryAction>
                  </ListItem>
                  <ListItem>
                    <ListItemText
                      primary="Deadline Reminders"
                      secondary="Reminders about approaching deadlines and due dates"
                    />
                    <ListItemSecondaryAction>
                      <Switch
                        checked={notificationSettings.deadlineReminders}
                        onChange={(e) =>
                          handleNotificationChange(
                            "deadlineReminders",
                            e.target.checked,
                          )
                        }
                        color="primary"
                      />
                    </ListItemSecondaryAction>
                  </ListItem>
                  <ListItem>
                    <ListItemText
                      primary="Weekly Digest"
                      secondary="Weekly summary of your projects and team activity"
                    />
                    <ListItemSecondaryAction>
                      <Switch
                        checked={notificationSettings.weeklyDigest}
                        onChange={(e) =>
                          handleNotificationChange(
                            "weeklyDigest",
                            e.target.checked,
                          )
                        }
                        color="primary"
                      />
                    </ListItemSecondaryAction>
                  </ListItem>
                  <ListItem>
                    <ListItemText
                      primary="Marketing Emails"
                      secondary="Product updates, tips, and promotional content"
                    />
                    <ListItemSecondaryAction>
                      <Switch
                        checked={notificationSettings.marketingEmails}
                        onChange={(e) =>
                          handleNotificationChange(
                            "marketingEmails",
                            e.target.checked,
                          )
                        }
                        color="primary"
                      />
                    </ListItemSecondaryAction>
                  </ListItem>
                </List>
              </Paper>

              {/* Preferences */}
              <Paper
                sx={{ p: 3, borderRadius: 2, border: "1px solid #DFE1E6" }}
              >
                <Box sx={{ display: "flex", alignItems: "center", mb: 2 }}>
                  <PaletteIcon sx={{ color: "#5243AA", mr: 2 }} />
                  <Typography
                    variant="h6"
                    sx={{ fontWeight: 600, color: "#172B4D" }}
                  >
                    Preferences
                  </Typography>
                </Box>
                <Typography variant="body2" sx={{ color: "#5E6C84", mb: 3 }}>
                  Customize your experience
                </Typography>
                <Box sx={{ display: "flex", gap: 3, flexWrap: "wrap" }}>
                  <TextField
                    select
                    label="Language"
                    value={profileData.language}
                    onChange={(e) =>
                      handleInputChange("language", e.target.value)
                    }
                    sx={{ flex: "1 1 300px" }}
                    SelectProps={{ native: true }}
                  >
                    <option value="English">English</option>
                    <option value="Spanish">Español</option>
                    <option value="French">Français</option>
                    <option value="German">Deutsch</option>
                  </TextField>
                  <TextField
                    select
                    label="Theme"
                    value="Light"
                    sx={{ flex: "1 1 300px" }}
                    SelectProps={{ native: true }}
                  >
                    <option value="Light">Light Mode</option>
                    <option value="Dark">Dark Mode</option>
                    <option value="Auto">Auto (System)</option>
                  </TextField>
                </Box>
              </Paper>
            </Box>
          </TabPanel>

          {/* Billing Tab */}
          <TabPanel value={tabValue} index={3}>
            <Box sx={{ px: 3 }}>
              {/* Current Plan */}
              <Paper
                sx={{
                  p: 3,
                  mb: 3,
                  borderRadius: 2,
                  border: "1px solid #DFE1E6",
                }}
              >
                <Box sx={{ display: "flex", alignItems: "center", mb: 2 }}>
                  <PaymentIcon sx={{ color: "#0052CC", mr: 2 }} />
                  <Typography
                    variant="h6"
                    sx={{ fontWeight: 600, color: "#172B4D" }}
                  >
                    Current Plan
                  </Typography>
                  <Chip
                    label="Freemium"
                    size="small"
                    sx={{
                      ml: 2,
                      bgcolor: "#0052CC",
                      color: "white",
                      fontWeight: 600,
                    }}
                  />
                </Box>
                <Box
                  sx={{
                    display: "flex",
                    justifyContent: "space-between",
                    alignItems: "flex-start",
                    mb: 3,
                  }}
                >
                  <Box>
                    <Typography
                      variant="h4"
                      sx={{ fontWeight: 700, color: "#172B4D", mb: 1 }}
                    >
                      Free
                      <Typography
                        component="span"
                        variant="body1"
                        sx={{ color: "#5E6C84" }}
                      >
                        {" "}
                        Forever
                      </Typography>
                    </Typography>
                    <Typography
                      variant="body2"
                      sx={{ color: "#5E6C84", mb: 2 }}
                    >
                      Enjoy our core features at no cost
                    </Typography>
                    <Box sx={{ display: "flex", gap: 1, flexWrap: "wrap" }}>
                      <Chip
                        label="Core Features"
                        size="small"
                        sx={{ bgcolor: "#E3FCEF", color: "#00875A" }}
                      />
                      <Chip
                        label="Basic Projects"
                        size="small"
                        sx={{ bgcolor: "#E7F3FF", color: "#0052CC" }}
                      />
                      <Chip
                        label="Community Support"
                        size="small"
                        sx={{ bgcolor: "#FFF7E6", color: "#FF8B00" }}
                      />
                    </Box>
                  </Box>
                  <Box sx={{ display: "flex", gap: 1 }}>
                    <Button
                      variant="contained"
                      sx={{
                        textTransform: "none",
                        fontWeight: 600,
                        bgcolor: "#FFAB00",
                        "&:hover": { bgcolor: "#FF8B00" },
                      }}
                    >
                      Upgrade Soon
                    </Button>
                  </Box>
                </Box>

                {/* Premium Coming Soon Alert */}
                <Alert
                  severity="info"
                  sx={{
                    bgcolor: "#E7F3FF",
                    border: "1px solid #B3D4FF",
                    "& .MuiAlert-icon": { color: "#0052CC" },
                  }}
                >
<<<<<<< HEAD
                  <option value="Light">Light Mode</option>
                  <option value="Dark">Dark Mode</option>
                  <option value="Auto">Auto (System)</option>
                </TextField>
              </Box>
            </Paper>
          </Box>
        </TabPanel>

        {/* Billing Tab */}
        <TabPanel value={tabValue} index={3}>
          <Box sx={{ px: 3 }}>
            {/* Subscription Card */}
            <SubscriptionCard />
          </Box>
        </TabPanel>
      </Card>
=======
                  <Typography variant="body2" sx={{ fontWeight: 600, mb: 1 }}>
                    🚀 Premium Plan Coming Soon!
                  </Typography>
                  <Typography variant="body2" sx={{ color: "#5E6C84" }}>
                    We're working on advanced features including unlimited
                    projects, advanced analytics, AI-powered insights, priority
                    support, and much more. Stay tuned!
                  </Typography>
                </Alert>
              </Paper>

              {/* Payment Method */}
              <Paper
                sx={{
                  p: 3,
                  mb: 3,
                  borderRadius: 2,
                  border: "1px solid #DFE1E6",
                }}
              >
                <Box sx={{ display: "flex", alignItems: "center", mb: 2 }}>
                  <CreditCardIcon sx={{ color: "#5E6C84", mr: 2 }} />
                  <Typography
                    variant="h6"
                    sx={{ fontWeight: 600, color: "#172B4D" }}
                  >
                    Payment Method
                  </Typography>
                </Box>
                <Box
                  sx={{
                    display: "flex",
                    alignItems: "center",
                    justifyContent: "center",
                    flexDirection: "column",
                    py: 4,
                    bgcolor: "#F4F5F7",
                    borderRadius: 2,
                  }}
                >
                  <CreditCardIcon
                    sx={{ color: "#B3BAC5", fontSize: 48, mb: 2 }}
                  />
                  <Typography
                    variant="body1"
                    sx={{ fontWeight: 600, color: "#5E6C84", mb: 1 }}
                  >
                    No Payment Method Required
                  </Typography>
                  <Typography
                    variant="body2"
                    sx={{ color: "#8993A4", textAlign: "center" }}
                  >
                    You're currently on our free plan. Add a payment method when
                    premium features become available.
                  </Typography>
                </Box>
              </Paper>

              {/* Account Activity */}
              <Paper
                sx={{ p: 3, borderRadius: 2, border: "1px solid #DFE1E6" }}
              >
                <Box
                  sx={{
                    display: "flex",
                    alignItems: "center",
                    justifyContent: "space-between",
                    mb: 3,
                  }}
                >
                  <Typography
                    variant="h6"
                    sx={{ fontWeight: 600, color: "#172B4D" }}
                  >
                    Account Activity
                  </Typography>
                </Box>
                <Box
                  sx={{
                    display: "flex",
                    alignItems: "center",
                    justifyContent: "center",
                    flexDirection: "column",
                    py: 4,
                    bgcolor: "#F4F5F7",
                    borderRadius: 2,
                  }}
                >
                  <ScheduleIcon
                    sx={{ color: "#B3BAC5", fontSize: 48, mb: 2 }}
                  />
                  <Typography
                    variant="body1"
                    sx={{ fontWeight: 600, color: "#5E6C84", mb: 1 }}
                  >
                    No Billing History
                  </Typography>
                  <Typography
                    variant="body2"
                    sx={{ color: "#8993A4", textAlign: "center" }}
                  >
                    You're enjoying our free plan! Billing history will appear
                    here when you upgrade to premium.
                  </Typography>
                </Box>
              </Paper>
            </Box>
          </TabPanel>
        </Card>
>>>>>>> 995072db
      )}
    </Box>
  );
};

export default AccountSettings;<|MERGE_RESOLUTION|>--- conflicted
+++ resolved
@@ -38,16 +38,10 @@
   Phone as PhoneIcon,
   Palette as PaletteIcon,
   Schedule as ScheduleIcon,
-<<<<<<< HEAD
 } from '@mui/icons-material'
 import { UserService } from '@/services/UserService'
 import { useAuth } from '@/context/AuthContext'
 import SubscriptionCard from '@/components/features/SubscriptionCard'
-=======
-} from "@mui/icons-material";
-import { UserService } from "@/services/UserService";
-import { useAuth } from "@/context/AuthContext";
->>>>>>> 995072db
 
 interface TabPanelProps {
   children?: React.ReactNode;
@@ -832,118 +826,6 @@
             </Box>
           </TabPanel>
 
-          {/* Billing Tab */}
-          <TabPanel value={tabValue} index={3}>
-            <Box sx={{ px: 3 }}>
-              {/* Current Plan */}
-              <Paper
-                sx={{
-                  p: 3,
-                  mb: 3,
-                  borderRadius: 2,
-                  border: "1px solid #DFE1E6",
-                }}
-              >
-                <Box sx={{ display: "flex", alignItems: "center", mb: 2 }}>
-                  <PaymentIcon sx={{ color: "#0052CC", mr: 2 }} />
-                  <Typography
-                    variant="h6"
-                    sx={{ fontWeight: 600, color: "#172B4D" }}
-                  >
-                    Current Plan
-                  </Typography>
-                  <Chip
-                    label="Freemium"
-                    size="small"
-                    sx={{
-                      ml: 2,
-                      bgcolor: "#0052CC",
-                      color: "white",
-                      fontWeight: 600,
-                    }}
-                  />
-                </Box>
-                <Box
-                  sx={{
-                    display: "flex",
-                    justifyContent: "space-between",
-                    alignItems: "flex-start",
-                    mb: 3,
-                  }}
-                >
-                  <Box>
-                    <Typography
-                      variant="h4"
-                      sx={{ fontWeight: 700, color: "#172B4D", mb: 1 }}
-                    >
-                      Free
-                      <Typography
-                        component="span"
-                        variant="body1"
-                        sx={{ color: "#5E6C84" }}
-                      >
-                        {" "}
-                        Forever
-                      </Typography>
-                    </Typography>
-                    <Typography
-                      variant="body2"
-                      sx={{ color: "#5E6C84", mb: 2 }}
-                    >
-                      Enjoy our core features at no cost
-                    </Typography>
-                    <Box sx={{ display: "flex", gap: 1, flexWrap: "wrap" }}>
-                      <Chip
-                        label="Core Features"
-                        size="small"
-                        sx={{ bgcolor: "#E3FCEF", color: "#00875A" }}
-                      />
-                      <Chip
-                        label="Basic Projects"
-                        size="small"
-                        sx={{ bgcolor: "#E7F3FF", color: "#0052CC" }}
-                      />
-                      <Chip
-                        label="Community Support"
-                        size="small"
-                        sx={{ bgcolor: "#FFF7E6", color: "#FF8B00" }}
-                      />
-                    </Box>
-                  </Box>
-                  <Box sx={{ display: "flex", gap: 1 }}>
-                    <Button
-                      variant="contained"
-                      sx={{
-                        textTransform: "none",
-                        fontWeight: 600,
-                        bgcolor: "#FFAB00",
-                        "&:hover": { bgcolor: "#FF8B00" },
-                      }}
-                    >
-                      Upgrade Soon
-                    </Button>
-                  </Box>
-                </Box>
-
-                {/* Premium Coming Soon Alert */}
-                <Alert
-                  severity="info"
-                  sx={{
-                    bgcolor: "#E7F3FF",
-                    border: "1px solid #B3D4FF",
-                    "& .MuiAlert-icon": { color: "#0052CC" },
-                  }}
-                >
-<<<<<<< HEAD
-                  <option value="Light">Light Mode</option>
-                  <option value="Dark">Dark Mode</option>
-                  <option value="Auto">Auto (System)</option>
-                </TextField>
-              </Box>
-            </Paper>
-          </Box>
-        </TabPanel>
-
         {/* Billing Tab */}
         <TabPanel value={tabValue} index={3}>
           <Box sx={{ px: 3 }}>
@@ -952,118 +834,6 @@
           </Box>
         </TabPanel>
       </Card>
-=======
-                  <Typography variant="body2" sx={{ fontWeight: 600, mb: 1 }}>
-                    🚀 Premium Plan Coming Soon!
-                  </Typography>
-                  <Typography variant="body2" sx={{ color: "#5E6C84" }}>
-                    We're working on advanced features including unlimited
-                    projects, advanced analytics, AI-powered insights, priority
-                    support, and much more. Stay tuned!
-                  </Typography>
-                </Alert>
-              </Paper>
-
-              {/* Payment Method */}
-              <Paper
-                sx={{
-                  p: 3,
-                  mb: 3,
-                  borderRadius: 2,
-                  border: "1px solid #DFE1E6",
-                }}
-              >
-                <Box sx={{ display: "flex", alignItems: "center", mb: 2 }}>
-                  <CreditCardIcon sx={{ color: "#5E6C84", mr: 2 }} />
-                  <Typography
-                    variant="h6"
-                    sx={{ fontWeight: 600, color: "#172B4D" }}
-                  >
-                    Payment Method
-                  </Typography>
-                </Box>
-                <Box
-                  sx={{
-                    display: "flex",
-                    alignItems: "center",
-                    justifyContent: "center",
-                    flexDirection: "column",
-                    py: 4,
-                    bgcolor: "#F4F5F7",
-                    borderRadius: 2,
-                  }}
-                >
-                  <CreditCardIcon
-                    sx={{ color: "#B3BAC5", fontSize: 48, mb: 2 }}
-                  />
-                  <Typography
-                    variant="body1"
-                    sx={{ fontWeight: 600, color: "#5E6C84", mb: 1 }}
-                  >
-                    No Payment Method Required
-                  </Typography>
-                  <Typography
-                    variant="body2"
-                    sx={{ color: "#8993A4", textAlign: "center" }}
-                  >
-                    You're currently on our free plan. Add a payment method when
-                    premium features become available.
-                  </Typography>
-                </Box>
-              </Paper>
-
-              {/* Account Activity */}
-              <Paper
-                sx={{ p: 3, borderRadius: 2, border: "1px solid #DFE1E6" }}
-              >
-                <Box
-                  sx={{
-                    display: "flex",
-                    alignItems: "center",
-                    justifyContent: "space-between",
-                    mb: 3,
-                  }}
-                >
-                  <Typography
-                    variant="h6"
-                    sx={{ fontWeight: 600, color: "#172B4D" }}
-                  >
-                    Account Activity
-                  </Typography>
-                </Box>
-                <Box
-                  sx={{
-                    display: "flex",
-                    alignItems: "center",
-                    justifyContent: "center",
-                    flexDirection: "column",
-                    py: 4,
-                    bgcolor: "#F4F5F7",
-                    borderRadius: 2,
-                  }}
-                >
-                  <ScheduleIcon
-                    sx={{ color: "#B3BAC5", fontSize: 48, mb: 2 }}
-                  />
-                  <Typography
-                    variant="body1"
-                    sx={{ fontWeight: 600, color: "#5E6C84", mb: 1 }}
-                  >
-                    No Billing History
-                  </Typography>
-                  <Typography
-                    variant="body2"
-                    sx={{ color: "#8993A4", textAlign: "center" }}
-                  >
-                    You're enjoying our free plan! Billing history will appear
-                    here when you upgrade to premium.
-                  </Typography>
-                </Box>
-              </Paper>
-            </Box>
-          </TabPanel>
-        </Card>
->>>>>>> 995072db
       )}
     </Box>
   );
