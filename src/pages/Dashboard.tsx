--- conflicted
+++ resolved
@@ -265,24 +265,12 @@
     return 'In Progress';
   };
 
-  // Update user profile function
-  const updateUserProfile = async (firstName: string, lastName: string, jobTitle: string, department: string) => {
-    if (!userId) return;
-    
-    try {
-      console.log('Updating user profile...');
-      const updatedProfile = await UserService.updateUserProfile(userId, {
-        firstName,
-        lastName,
-        jobTitle,
-        department
-      });
-      console.log('Profile updated successfully:', updatedProfile);
-      setUserProfile(updatedProfile);
-      // You can add a success message here if needed
-    } catch (err) {
-      console.error('Error updating user profile:', err);
-      setError('Failed to update profile. Please try again.');
+  const getStatusColor = (status: string) => {
+    switch (status) {
+      case 'In Progress': return '#00875A';
+      case 'Completed': return '#0052CC';
+      case 'Not Started': return '#5E6C84';
+      default: return '#5E6C84';
     }
   };
 
@@ -325,35 +313,6 @@
   }, [searchQuery, filterType, sortBy]);
 
   return (
-<<<<<<< HEAD
-    <Box sx={{ 
-      p: { xs: 2, sm: 3, md: 4 }, 
-      bgcolor: '#f8fafc', 
-      minHeight: '100vh',
-      maxWidth: '1400px',
-      mx: 'auto'
-    }}>
-      {/* Enhanced Loading State */}
-      {loading && (
-        <Box sx={{ 
-          display: 'flex', 
-          flexDirection: 'column',
-          justifyContent: 'center', 
-          alignItems: 'center', 
-          minHeight: '60vh',
-          bgcolor: 'white',
-          borderRadius: 3,
-          boxShadow: '0 2px 12px rgba(0,0,0,0.08)'
-        }}>
-          <CircularProgress size={48} sx={{ mb: 3, color: '#3b82f6' }} />
-          <Typography sx={{ color: '#64748b', fontSize: '16px', fontWeight: 500 }}>
-            Loading your workspace...
-          </Typography>
-          <Typography sx={{ color: '#94a3b8', fontSize: '14px', mt: 1 }}>
-            This might take a moment
-          </Typography>
-        </Box>
-=======
     <Box sx={{
       px: { xs: 2, sm: 4, md: 8 },
       py: { xs: 3, sm: 4 },
@@ -413,229 +372,10 @@
             </Box>
           </Box>
         </Fade>
->>>>>>> 0b9cbfe2
       )}
 
       {/* Enhanced Error State */}
       {error && (
-<<<<<<< HEAD
-        <Box sx={{ 
-          mb: 4, 
-          p: 3, 
-          bgcolor: '#fef2f2', 
-          border: '1px solid #fecaca', 
-          borderRadius: 3,
-          boxShadow: '0 2px 8px rgba(239, 68, 68, 0.1)'
-        }}>
-          <Typography sx={{ color: '#dc2626', fontWeight: 600, mb: 1 }}>
-            {error}
-          </Typography>
-          <Button 
-            size="small" 
-            onClick={() => setError(null)} 
-            sx={{ 
-              mt: 1, 
-              color: '#dc2626',
-              fontWeight: 600,
-              textTransform: 'none',
-              '&:hover': { bgcolor: '#fee2e2' }
-            }}
-          >
-            Dismiss
-          </Button>
-        </Box>
-      )}
-
-      {/* Enhanced Header Section */}
-      <Box sx={{ mb: 6 }}>
-        <Box sx={{ mb: 4 }}>
-          <Typography 
-            variant="h3" 
-            sx={{ 
-              fontWeight: 700,
-              color: '#1e293b',
-              mb: 2,
-              fontSize: { xs: '28px', sm: '32px', md: '36px' },
-              background: 'linear-gradient(135deg, #1e293b 0%, #3b82f6 100%)',
-              backgroundClip: 'text',
-              WebkitBackgroundClip: 'text',
-              WebkitTextFillColor: 'transparent'
-            }}
-          >
-            Welcome back, {userProfile ? `${userProfile.first_name} ${userProfile.last_name}` : user?.email?.split('@')[0] || 'User'}! 👋
-          </Typography>
-          <Typography 
-            variant="h6" 
-            sx={{ 
-              color: '#64748b',
-              fontWeight: 400,
-              fontSize: '18px'
-            }}
-          >
-            {userProfile ? (
-              <>
-                {userProfile.job_title && userProfile.department 
-                  ? `${userProfile.job_title} at ${userProfile.department}` 
-                  : userProfile.job_title || userProfile.department || 'Here\'s what\'s happening with your projects today.'
-                }
-              </>
-            ) : (
-              'Here\'s what\'s happening with your projects today.'
-            )}
-          </Typography>
-          
-          {/* User Profile Debug Info - Remove this in production */}
-          {userProfile && (
-            <Box sx={{ 
-              mt: 2, 
-              p: 2, 
-              bgcolor: '#f8fafc', 
-              borderRadius: 2, 
-              border: '1px solid #e2e8f0' 
-            }}>
-              <Typography variant="caption" sx={{ color: '#64748b', display: 'block', mb: 1 }}>
-                Profile loaded: {userProfile.email} | {userProfile.department}
-              </Typography>
-            </Box>
-          )}
-        </Box>
-
-        {/* Enhanced Statistics Cards */}
-        <Box sx={{ 
-          display: 'grid', 
-          gridTemplateColumns: { xs: '1fr', sm: 'repeat(2, 1fr)', lg: 'repeat(4, 1fr)' }, 
-          gap: 3, 
-          mb: 4 
-        }}>
-          <Paper
-            elevation={0}
-            sx={{
-              p: 3,
-              borderRadius: 3,
-              border: '1px solid #e2e8f0',
-              bgcolor: 'white',
-              position: 'relative',
-              overflow: 'hidden',
-              '&:hover': {
-                boxShadow: '0 8px 25px rgba(0,0,0,0.1)',
-                transform: 'translateY(-2px)'
-              },
-              transition: 'all 0.3s ease',
-              '&::before': {
-                content: '""',
-                position: 'absolute',
-                top: 0,
-                left: 0,
-                right: 0,
-                height: 4,
-                background: 'linear-gradient(135deg, #3b82f6 0%, #1d4ed8 100%)'
-              }
-            }}
-          >
-            <Box sx={{ display: 'flex', alignItems: 'center', justifyContent: 'space-between' }}>
-              <Box>
-                <Typography variant="h4" sx={{ fontWeight: 700, color: '#1e293b', mb: 0.5 }}>
-                  {totalProjects}
-                </Typography>
-                <Typography variant="body2" sx={{ color: '#64748b', fontWeight: 500 }}>
-                  Total Projects
-                </Typography>
-              </Box>
-              <Box sx={{ 
-                bgcolor: '#eff6ff', 
-                borderRadius: '50%', 
-                width: 48, 
-                height: 48, 
-                display: 'flex', 
-                alignItems: 'center', 
-                justifyContent: 'center' 
-              }}>
-                <TrendingUpIcon sx={{ color: '#3b82f6', fontSize: 24 }} />
-              </Box>
-            </Box>
-          </Paper>
-
-          <Paper
-            elevation={0}
-            sx={{
-              p: 3,
-              borderRadius: 3,
-              border: '1px solid #e2e8f0',
-              bgcolor: 'white',
-              position: 'relative',
-              overflow: 'hidden',
-              '&:hover': {
-                boxShadow: '0 8px 25px rgba(0,0,0,0.1)',
-                transform: 'translateY(-2px)'
-              },
-              transition: 'all 0.3s ease',
-              '&::before': {
-                content: '""',
-                position: 'absolute',
-                top: 0,
-                left: 0,
-                right: 0,
-                height: 4,
-                background: 'linear-gradient(135deg, #10b981 0%, #059669 100%)'
-              }
-            }}
-          >
-            <Box sx={{ display: 'flex', alignItems: 'center', justifyContent: 'space-between' }}>
-              <Box>
-                <Typography variant="h4" sx={{ fontWeight: 700, color: '#1e293b', mb: 0.5 }}>
-                  {totalTasks}
-                </Typography>
-                <Typography variant="body2" sx={{ color: '#64748b', fontWeight: 500 }}>
-                  Total Issues
-                </Typography>
-              </Box>
-              <Box sx={{ 
-                bgcolor: '#ecfdf5', 
-                borderRadius: '50%', 
-                width: 48, 
-                height: 48, 
-                display: 'flex', 
-                alignItems: 'center', 
-                justifyContent: 'center' 
-              }}>
-                <AssignmentIcon sx={{ color: '#10b981', fontSize: 24 }} />
-              </Box>
-            </Box>
-          </Paper>
-
-          <Paper
-            elevation={0}
-            sx={{
-              p: 3,
-              borderRadius: 3,
-              border: '1px solid #e2e8f0',
-              bgcolor: 'white',
-              position: 'relative',
-              overflow: 'hidden',
-              '&:hover': {
-                boxShadow: '0 8px 25px rgba(0,0,0,0.1)',
-                transform: 'translateY(-2px)'
-              },
-              transition: 'all 0.3s ease',
-              '&::before': {
-                content: '""',
-                position: 'absolute',
-                top: 0,
-                left: 0,
-                right: 0,
-                height: 4,
-                background: 'linear-gradient(135deg, #f59e0b 0%, #d97706 100%)'
-              }
-            }}
-          >
-            <Box sx={{ display: 'flex', alignItems: 'center', justifyContent: 'space-between' }}>
-              <Box>
-                <Typography variant="h4" sx={{ fontWeight: 700, color: '#1e293b', mb: 0.5 }}>
-                  {Math.round((completedTasks / Math.max(totalTasks, 1)) * 100)}%
-                </Typography>
-                <Typography variant="body2" sx={{ color: '#64748b', fontWeight: 500 }}>
-                  Completion Rate
-=======
         <Grow in={!!error}>
           <Box sx={{ 
             mb: 3, 
@@ -908,7 +648,6 @@
                 </Typography>
                 <Typography variant="body2" sx={{ color: '#7F8C8D', fontWeight: 500, fontSize: '14px' }}>
                   👥 Team Members
->>>>>>> 0b9cbfe2
                 </Typography>
               </Box>
             </Paper>
@@ -916,20 +655,13 @@
         </Grow>
       </Box>
 
-      {/* Projects Section */}
+      {/* Enhanced Projects Section */}
       {!loading && !error && (
         <Box sx={{ width: '100%', maxWidth: '1400px', position: 'relative', zIndex: 1 }}>
           <Fade in={true} timeout={1200}>
             <Box>
               {/* Controls Section */}
               <Box sx={{ 
-<<<<<<< HEAD
-                bgcolor: '#fef3c7', 
-                borderRadius: '50%', 
-                width: 48, 
-                height: 48, 
-=======
->>>>>>> 0b9cbfe2
                 display: 'flex', 
                 flexDirection: { xs: 'column', md: 'row' },
                 justifyContent: 'space-between', 
@@ -943,45 +675,6 @@
                 border: '1px solid rgba(255,255,255,0.3)',
                 boxShadow: '0 8px 32px rgba(0,0,0,0.1)',
               }}>
-<<<<<<< HEAD
-                <TrendingUpIcon sx={{ color: '#f59e0b', fontSize: 24 }} />
-              </Box>
-            </Box>
-          </Paper>
-
-          <Paper
-            elevation={0}
-            sx={{
-              p: 3,
-              borderRadius: 3,
-              border: '1px solid #e2e8f0',
-              bgcolor: 'white',
-              position: 'relative',
-              overflow: 'hidden',
-              '&:hover': {
-                boxShadow: '0 8px 25px rgba(0,0,0,0.1)',
-                transform: 'translateY(-2px)'
-              },
-              transition: 'all 0.3s ease',
-              '&::before': {
-                content: '""',
-                position: 'absolute',
-                top: 0,
-                left: 0,
-                right: 0,
-                height: 4,
-                background: 'linear-gradient(135deg, #8b5cf6 0%, #7c3aed 100%)'
-              }
-            }}
-          >
-            <Box sx={{ display: 'flex', alignItems: 'center', justifyContent: 'space-between' }}>
-              <Box>
-                <Typography variant="h4" sx={{ fontWeight: 700, color: '#1e293b', mb: 0.5 }}>
-                  {totalTeamMembers}
-                </Typography>
-                <Typography variant="body2" sx={{ color: '#64748b', fontWeight: 500 }}>
-                  Team Members
-=======
                 <Box sx={{ display: 'flex', alignItems: 'center', gap: 2, flex: 1 }}>
                   <Typography
                     variant="h6"
@@ -1151,7 +844,6 @@
                   lineHeight: 1.6
                 }}>
                   ✨ Start your journey by creating your first project and watch the magic unfold!
->>>>>>> 0b9cbfe2
                 </Typography>
                 <Button
                   variant="contained"
@@ -1183,17 +875,6 @@
             <Box>
               {/* Projects Grid */}
               <Box sx={{ 
-<<<<<<< HEAD
-                bgcolor: '#f3f4f6', 
-                borderRadius: '50%', 
-                width: 48, 
-                height: 48, 
-                display: 'flex', 
-                alignItems: 'center', 
-                justifyContent: 'center' 
-              }}>
-                <GroupIcon sx={{ color: '#8b5cf6', fontSize: 24 }} />
-=======
                 display: 'grid',
                 gap: { xs: 3, sm: 4 },
                 gridTemplateColumns: viewMode === 'grid' ? {
@@ -1427,7 +1108,6 @@
                     </Grow>
                   );
                 })}
->>>>>>> 0b9cbfe2
               </Box>
               
               {/* Pagination */}
@@ -1474,635 +1154,6 @@
         </Box>
       )}
 
-<<<<<<< HEAD
-      {/* Enhanced Projects Section */}
-      {!loading && !error && (
-        <Box>
-          <Box sx={{ display: 'flex', justifyContent: 'space-between', alignItems: 'center', mb: 4 }}>
-            <Typography 
-              variant="h5" 
-              sx={{ 
-                fontWeight: 600,
-                color: '#1e293b',
-                fontSize: '24px'
-              }}
-            >
-              Your Projects ({projects.length})
-            </Typography>
-            
-            <Button
-              variant="contained"
-              startIcon={<AddIcon />}
-              onClick={() => setIsCreateModalOpen(true)}
-              sx={{
-                bgcolor: '#3b82f6',
-                color: 'white',
-                borderRadius: 2,
-                px: 3,
-                py: 1.5,
-                textTransform: 'none',
-                fontWeight: 600,
-                boxShadow: '0 4px 12px rgba(59, 130, 246, 0.3)',
-                '&:hover': {
-                  bgcolor: '#2563eb',
-                  boxShadow: '0 6px 20px rgba(59, 130, 246, 0.4)',
-                  transform: 'translateY(-1px)'
-                },
-                transition: 'all 0.2s ease'
-              }}
-            >
-              Quick Create
-            </Button>
-          </Box>
-          
-          {projects.length === 0 ? (
-            <Paper sx={{ 
-              textAlign: 'center', 
-              py: 8,
-              px: 4,
-              bgcolor: 'white',
-              borderRadius: 3,
-              border: '1px solid #e2e8f0',
-              boxShadow: '0 2px 12px rgba(0,0,0,0.08)'
-            }}>
-              <Box sx={{ 
-                width: 80, 
-                height: 80, 
-                borderRadius: '50%', 
-                bgcolor: '#f1f5f9', 
-                display: 'flex', 
-                alignItems: 'center', 
-                justifyContent: 'center',
-                mx: 'auto',
-                mb: 3
-              }}>
-                <TrendingUpIcon sx={{ fontSize: 40, color: '#64748b' }} />
-              </Box>
-              <Typography variant="h5" sx={{ color: '#1e293b', mb: 2, fontWeight: 600 }}>
-                No projects yet
-              </Typography>
-              <Typography variant="body1" sx={{ color: '#64748b', mb: 4, maxWidth: 400, mx: 'auto' }}>
-                Create your first project to start organizing your work and collaborating with your team.
-              </Typography>
-              <Button
-                variant="contained"
-                size="large"
-                startIcon={<AddIcon />}
-                onClick={() => setIsCreateModalOpen(true)}
-                sx={{
-                  bgcolor: '#3b82f6',
-                  color: 'white',
-                  borderRadius: 2,
-                  px: 4,
-                  py: 1.5,
-                  textTransform: 'none',
-                  fontWeight: 600,
-                  boxShadow: '0 4px 12px rgba(59, 130, 246, 0.3)',
-                  '&:hover': {
-                    bgcolor: '#2563eb',
-                    boxShadow: '0 6px 20px rgba(59, 130, 246, 0.4)',
-                    transform: 'translateY(-1px)'
-                  },
-                  transition: 'all 0.2s ease'
-                }}
-              >
-                Create Your First Project
-              </Button>
-            </Paper>
-          ) : (
-            <Box sx={{ 
-              display: 'grid', 
-              gap: 3, 
-              gridTemplateColumns: { xs: '1fr', sm: 'repeat(2, 1fr)', lg: 'repeat(3, 1fr)' }
-            }}>
-              {Array.isArray(projects) && projects.map((project: Project) => {
-            const progress = getProjectProgress(project);
-            const status = getProjectStatus(project);
-            const isStarred = starredProjects.includes(project.id);
-            
-            return (
-              <Card 
-                key={project.id}
-                sx={{
-                  boxShadow: '0 2px 12px rgba(0,0,0,0.08)',
-                  borderRadius: 3,
-                  border: '1px solid #e2e8f0',
-                  bgcolor: 'white',
-                  '&:hover': {
-                    boxShadow: '0 8px 25px rgba(0,0,0,0.15)',
-                    transform: 'translateY(-4px)',
-                    borderColor: '#3b82f6'
-                  },
-                  transition: 'all 0.3s ease',
-                  position: 'relative',
-                  overflow: 'visible'
-                }}
-              >
-                <CardActionArea component={Link} to={`/projects/${project.id}`}>
-                  <CardContent sx={{ p: 3 }}>
-                    {/* Enhanced Project Header */}
-                    <Box sx={{ display: 'flex', alignItems: 'flex-start', justifyContent: 'space-between', mb: 3 }}>
-                      <Box sx={{ display: 'flex', alignItems: 'center', flex: 1 }}>
-                        <Avatar 
-                          sx={{ 
-                            width: 48, 
-                            height: 48, 
-                            bgcolor: project.type === 'Software' ? '#3b82f6' : 
-                                     project.type === 'Marketing' ? '#ef4444' : '#10b981',
-                            mr: 2,
-                            fontSize: 18,
-                            fontWeight: 'bold',
-                            boxShadow: '0 4px 12px rgba(0,0,0,0.15)'
-                          }}
-                        >
-                          {project.key}
-                        </Avatar>
-                        <Box sx={{ flex: 1 }}>
-                          <Typography variant="h6" sx={{ 
-                            fontWeight: 600, 
-                            color: '#1e293b',
-                            fontSize: '18px',
-                            mb: 0.5,
-                            lineHeight: 1.2
-                          }}>
-                            {project.name}
-                          </Typography>
-                          <Typography variant="body2" sx={{ color: '#64748b', fontSize: '14px' }}>
-                            {project.type} project • {project.key}
-                          </Typography>
-                        </Box>
-                      </Box>
-                      
-                      <Box sx={{ display: 'flex', alignItems: 'center', gap: 1 }}>
-                        <Chip 
-                          label={status}
-                          size="small"
-                          sx={{
-                            bgcolor: status === 'In Progress' ? '#ecfdf5' : 
-                                    status === 'Completed' ? '#eff6ff' : '#f8fafc',
-                            color: status === 'In Progress' ? '#059669' : 
-                                   status === 'Completed' ? '#2563eb' : '#64748b',
-                            fontWeight: 600,
-                            fontSize: '12px',
-                            height: 24,
-                            borderRadius: 2
-                          }}
-                        />
-                        <Tooltip title={isStarred ? "Remove from favorites" : "Add to favorites"}>
-                          <IconButton
-                            size="small"
-                            onClick={(e) => toggleStar(project.id, e)}
-                            sx={{ 
-                              color: isStarred ? '#f59e0b' : '#94a3b8',
-                              '&:hover': { 
-                                bgcolor: isStarred ? '#fef3c7' : '#f1f5f9',
-                                transform: 'scale(1.1)'
-                              },
-                              transition: 'all 0.2s ease'
-                            }}
-                          >
-                            {isStarred ? <StarIcon fontSize="small" /> : <StarBorderIcon fontSize="small" />}
-                          </IconButton>
-                        </Tooltip>
-                        <Tooltip title="More options">
-                          <IconButton size="small" sx={{ color: '#64748b' }}>
-                            <MoreVertIcon fontSize="small" />
-                          </IconButton>
-                        </Tooltip>
-                      </Box>
-                    </Box>
-                    
-                    {/* Enhanced Project Description */}
-                    <Typography 
-                      variant="body2" 
-                      sx={{ 
-                        color: '#64748b',
-                        mb: 3,
-                        lineHeight: 1.5,
-                        fontSize: '14px',
-                        display: '-webkit-box',
-                        WebkitLineClamp: 2,
-                        WebkitBoxOrient: 'vertical',
-                        overflow: 'hidden'
-                      }}
-                    >
-                      {project.description || 'No description provided for this project.'}
-                    </Typography>
-                    
-                    {/* Enhanced Progress Section */}
-                    <Box sx={{ mb: 3 }}>
-                      <Box sx={{ display: 'flex', justifyContent: 'space-between', alignItems: 'center', mb: 1.5 }}>
-                        <Typography variant="body2" sx={{ color: '#64748b', fontWeight: 600 }}>
-                          Progress
-                        </Typography>
-                        <Typography variant="body2" sx={{ color: '#1e293b', fontWeight: 700 }}>
-                          {progress}%
-                        </Typography>
-                      </Box>
-                      <LinearProgress
-                        variant="determinate"
-                        value={progress}
-                        sx={{
-                          height: 8,
-                          borderRadius: 4,
-                          bgcolor: '#f1f5f9',
-                          '& .MuiLinearProgress-bar': {
-                            bgcolor: progress === 100 ? '#10b981' : 
-                                    progress >= 70 ? '#22d3ee' : 
-                                    progress >= 30 ? '#f59e0b' : '#ef4444',
-                            borderRadius: 4
-                          }
-                        }}
-                      />
-                    </Box>
-                    
-                    {/* Enhanced Timeline */}
-                    <Box sx={{ display: 'flex', alignItems: 'center', mb: 3 }}>
-                      <CalendarTodayIcon sx={{ fontSize: 16, color: '#64748b', mr: 1.5 }} />
-                      <Typography variant="body2" sx={{ color: '#64748b', fontSize: '13px' }}>
-                        {new Date(project.timeline.start).toLocaleDateString()} - {new Date(project.timeline.end).toLocaleDateString()}
-                      </Typography>
-                    </Box>
-                    
-                    <Divider sx={{ mb: 3, borderColor: '#f1f5f9' }} />
-                    
-                    {/* Enhanced Footer */}
-                    <Box sx={{ display: 'flex', justifyContent: 'space-between', alignItems: 'center' }}>
-                      <AvatarGroup 
-                        max={4} 
-                        sx={{ 
-                          '& .MuiAvatar-root': { 
-                            width: 32, 
-                            height: 32, 
-                            fontSize: 12,
-                            fontWeight: 600,
-                            border: '2px solid white',
-                            boxShadow: '0 2px 4px rgba(0,0,0,0.1)'
-                          } 
-                        }}
-                      >
-                        {(project.teamMembers || []).map((member: any, index: number) => (
-                          <Tooltip key={member.name} title={`${member.name} (${member.role})`}>
-                            <Avatar sx={{ bgcolor: `hsl(${index * 60 + 200}, 70%, 50%)` }}>
-                              {member.name.split(' ').map((n: string) => n[0]).join('').toUpperCase()}
-                            </Avatar>
-                          </Tooltip>
-                        ))}
-                      </AvatarGroup>
-                      
-                      <Box sx={{ display: 'flex', gap: 1 }}>
-                        <Chip 
-                          label={`${(project.tasks || []).length} issues`}
-                          size="small"
-                          icon={<AssignmentIcon sx={{ fontSize: 14 }} />}
-                          sx={{
-                            bgcolor: '#f8fafc',
-                            color: '#64748b',
-                            fontWeight: 600,
-                            fontSize: '12px',
-                            height: 28,
-                            borderRadius: 2,
-                            '& .MuiChip-icon': { color: '#64748b' }
-                          }}
-                        />
-                        <Chip 
-                          label={project.type}
-                          size="small"
-                          sx={{
-                            bgcolor: project.type === 'Software' ? '#eff6ff' : 
-                                     project.type === 'Marketing' ? '#fef2f2' : '#f0fdf4',
-                            color: project.type === 'Software' ? '#2563eb' : 
-                                   project.type === 'Marketing' ? '#dc2626' : '#16a34a',
-                            fontWeight: 600,
-                            fontSize: '12px',
-                            height: 28,
-                            borderRadius: 2
-                          }}
-                        />
-                      </Box>
-                    </Box>
-                  </CardContent>
-                </CardActionArea>
-              </Card>
-            );
-          })}
-        </Box>
-          )}
-        </Box>
-      )}
-
-      {/* Enhanced Filter Controls - Moved to Bottom */}
-      <Paper sx={{ 
-        p: 3, 
-        mb: 4, 
-        borderRadius: 3, 
-        border: '1px solid #e2e8f0',
-        bgcolor: 'white',
-        boxShadow: '0 2px 12px rgba(0,0,0,0.08)'
-      }}>
-        <Typography variant="h6" sx={{ mb: 3, color: '#1e293b', fontWeight: 600 }}>
-          Project Filters
-        </Typography>
-        <Box sx={{ 
-          display: 'grid', 
-          gridTemplateColumns: { xs: '1fr', sm: 'repeat(2, 1fr)', md: 'repeat(3, 1fr)', lg: 'repeat(5, 1fr)' },
-          gap: 2
-        }}>
-          <TextField
-            label="Organization ID"
-            type="number"
-            value={orgId}
-            onChange={e => setOrgId(Number(e.target.value))}
-            size="small"
-            sx={{ 
-              '& .MuiOutlinedInput-root': {
-                borderRadius: 2,
-                '&:hover .MuiOutlinedInput-notchedOutline': {
-                  borderColor: '#3b82f6'
-                }
-              }
-            }}
-          />
-          <TextField
-            label="User ID"
-            type="number"
-            value={userId}
-            size="small"
-            disabled
-            sx={{ 
-              '& .MuiOutlinedInput-root': {
-                borderRadius: 2
-              }
-            }}
-          />
-          <TextField
-            label="Role"
-            value={role}
-            onChange={e => setRole(e.target.value)}
-            size="small"
-            sx={{ 
-              '& .MuiOutlinedInput-root': {
-                borderRadius: 2,
-                '&:hover .MuiOutlinedInput-notchedOutline': {
-                  borderColor: '#3b82f6'
-                }
-              }
-            }}
-          />
-          <TextField
-            label="Template Type"
-            value={templateType}
-            onChange={e => setTemplateType(e.target.value)}
-            size="small"
-            sx={{ 
-              '& .MuiOutlinedInput-root': {
-                borderRadius: 2,
-                '&:hover .MuiOutlinedInput-notchedOutline': {
-                  borderColor: '#3b82f6'
-                }
-              }
-            }}
-          />
-          <FormControl size="small">
-            <InputLabel>Team IDs</InputLabel>
-            <Select
-              multiple
-              value={teamIds}
-              onChange={e => setTeamIds(typeof e.target.value === 'string' ? e.target.value.split(',').map(Number) : e.target.value as number[])}
-              label="Team IDs"
-              renderValue={selected => (selected as number[]).join(', ')}
-              sx={{ 
-                borderRadius: 2,
-                '&:hover .MuiOutlinedInput-notchedOutline': {
-                  borderColor: '#3b82f6'
-                }
-              }}
-            >
-              {[1,2,3,4,5].map(id => (
-                <MenuItem key={id} value={id}>{id}</MenuItem>
-              ))}
-            </Select>
-          </FormControl>
-        </Box>
-      </Paper>
-
-      {/* Enhanced Create Project Section - Moved to Bottom */}
-      <Paper sx={{ 
-        p: 3, 
-        mb: 4, 
-        borderRadius: 3, 
-        border: '1px solid #e2e8f0',
-        bgcolor: 'white',
-        boxShadow: '0 2px 12px rgba(0,0,0,0.08)'
-      }}>
-        <Typography variant="h6" sx={{ mb: 3, color: '#1e293b', fontWeight: 600 }}>
-          Create New Project
-        </Typography>
-        <Box sx={{ 
-          display: 'grid', 
-          gridTemplateColumns: { xs: '1fr', sm: 'repeat(2, 1fr)', md: 'repeat(3, 1fr)' },
-          gap: 2,
-          mb: 3
-        }}>
-          <TextField
-            label="Project Name"
-            value={newProject.name}
-            onChange={e => setNewProject(p => ({ ...p, name: e.target.value }))}
-            size="small"
-            placeholder="Enter project name..."
-            sx={{ 
-              '& .MuiOutlinedInput-root': {
-                borderRadius: 2,
-                '&:hover .MuiOutlinedInput-notchedOutline': {
-                  borderColor: '#3b82f6'
-                }
-              }
-            }}
-          />
-          <TextField
-            label="Project Type"
-            value={newProject.type}
-            onChange={e => setNewProject(p => ({ ...p, type: e.target.value }))}
-            size="small"
-            sx={{ 
-              '& .MuiOutlinedInput-root': {
-                borderRadius: 2,
-                '&:hover .MuiOutlinedInput-notchedOutline': {
-                  borderColor: '#3b82f6'
-                }
-              }
-            }}
-          />
-          <TextField
-            label="Template Type"
-            value={newProject.templateType}
-            onChange={e => setNewProject(p => ({ ...p, templateType: e.target.value }))}
-            size="small"
-            sx={{ 
-              '& .MuiOutlinedInput-root': {
-                borderRadius: 2,
-                '&:hover .MuiOutlinedInput-notchedOutline': {
-                  borderColor: '#3b82f6'
-                }
-              }
-            }}
-          />
-        </Box>
-        <Button
-          variant="contained"
-          startIcon={<AddIcon />}
-          onClick={handleCreateProject}
-          disabled={!newProject.name.trim()}
-          sx={{
-            bgcolor: '#3b82f6',
-            color: 'white',
-            textTransform: 'none',
-            fontWeight: 600,
-            borderRadius: 2,
-            px: 4,
-            py: 1.5,
-            fontSize: '14px',
-            boxShadow: '0 4px 12px rgba(59, 130, 246, 0.3)',
-            '&:hover': {
-              bgcolor: '#2563eb',
-              boxShadow: '0 6px 20px rgba(59, 130, 246, 0.4)',
-              transform: 'translateY(-1px)'
-            },
-            '&:disabled': {
-              bgcolor: '#e2e8f0',
-              color: '#94a3b8',
-              boxShadow: 'none'
-            },
-            transition: 'all 0.2s ease'
-          }}
-        >
-          Create Project
-        </Button>
-      </Paper>
-
-      {/* Enhanced Modal for creating a project */}
-      {isCreateModalOpen && (
-        <Box sx={{
-          position: 'fixed',
-          top: 0,
-          left: 0,
-          width: '100vw',
-          height: '100vh',
-          bgcolor: 'rgba(0,0,0,0.5)',
-          display: 'flex',
-          alignItems: 'center',
-          justifyContent: 'center',
-          zIndex: 1300,
-          backdropFilter: 'blur(4px)'
-        }}>
-          <Paper sx={{ 
-            p: 4, 
-            minWidth: { xs: 320, sm: 480 }, 
-            maxWidth: 600,
-            borderRadius: 3,
-            boxShadow: '0 20px 60px rgba(0,0,0,0.3)',
-            bgcolor: 'white',
-            mx: 2
-          }}>
-            <Typography variant="h5" sx={{ mb: 3, fontWeight: 600, color: '#1e293b' }}>
-              Create New Project
-            </Typography>
-            <Box sx={{ display: 'flex', flexDirection: 'column', gap: 3 }}>
-              <TextField
-                label="Project Name"
-                value={newProject.name}
-                onChange={e => setNewProject(p => ({ ...p, name: e.target.value }))}
-                fullWidth
-                placeholder="Enter a descriptive project name..."
-                sx={{ 
-                  '& .MuiOutlinedInput-root': {
-                    borderRadius: 2,
-                    '&:hover .MuiOutlinedInput-notchedOutline': {
-                      borderColor: '#3b82f6'
-                    }
-                  }
-                }}
-              />
-              <TextField
-                label="Project Type"
-                value={newProject.type}
-                onChange={e => setNewProject(p => ({ ...p, type: e.target.value }))}
-                fullWidth
-                sx={{ 
-                  '& .MuiOutlinedInput-root': {
-                    borderRadius: 2,
-                    '&:hover .MuiOutlinedInput-notchedOutline': {
-                      borderColor: '#3b82f6'
-                    }
-                  }
-                }}
-              />
-              <TextField
-                label="Template Type"
-                value={newProject.templateType}
-                onChange={e => setNewProject(p => ({ ...p, templateType: e.target.value }))}
-                fullWidth
-                sx={{ 
-                  '& .MuiOutlinedInput-root': {
-                    borderRadius: 2,
-                    '&:hover .MuiOutlinedInput-notchedOutline': {
-                      borderColor: '#3b82f6'
-                    }
-                  }
-                }}
-              />
-            </Box>
-            <Box sx={{ display: 'flex', gap: 2, mt: 4, justifyContent: 'flex-end' }}>
-              <Button
-                variant="outlined"
-                onClick={() => setIsCreateModalOpen(false)}
-                sx={{
-                  borderColor: '#e2e8f0',
-                  color: '#64748b',
-                  borderRadius: 2,
-                  px: 3,
-                  textTransform: 'none',
-                  fontWeight: 600,
-                  '&:hover': {
-                    borderColor: '#94a3b8',
-                    bgcolor: '#f8fafc'
-                  }
-                }}
-              >
-                Cancel
-              </Button>
-              <Button
-                variant="contained"
-                onClick={async () => {
-                  await handleCreateProject();
-                  setIsCreateModalOpen(false);
-                }}
-                disabled={!newProject.name.trim()}
-                sx={{
-                  bgcolor: '#3b82f6',
-                  color: 'white',
-                  borderRadius: 2,
-                  px: 4,
-                  textTransform: 'none',
-                  fontWeight: 600,
-                  boxShadow: '0 4px 12px rgba(59, 130, 246, 0.3)',
-                  '&:hover': {
-                    bgcolor: '#2563eb',
-                    boxShadow: '0 6px 20px rgba(59, 130, 246, 0.4)'
-                  },
-                  '&:disabled': {
-                    bgcolor: '#e2e8f0',
-                    color: '#94a3b8',
-                    boxShadow: 'none'
-                  }
-                }}
-              >
-                Create Project
-              </Button>
-            </Box>
-          </Paper>
-        </Box>
-=======
       {/* Advanced Modal for creating a project */}
       {isCreateModalOpen && (
         <Fade in={isCreateModalOpen}>
@@ -2485,7 +1536,6 @@
             </Grow>
           </Box>
         </Fade>
->>>>>>> 0b9cbfe2
       )}
     </Box>
   )
