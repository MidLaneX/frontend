import React, { useState, useEffect } from "react";
import {
  Box,
  Typography,
  Button,
  CircularProgress,
  Alert,
  Pagination,
  Paper,
} from "@mui/material";
import { Add as AddIcon } from "@mui/icons-material";
import { useAuth } from "../context/AuthContext";
import { ProjectService } from "../services/ProjectService";
import type { Project } from "../types";
import type { CreateProjectDTO } from "../types/dto";
import {
  ProjectStats,
  ProjectControls,
  ProjectCard,
  CreateProjectModal,
  EmptyState,
} from "../components/ui";

interface DashboardProps {
  orgId?: number;
  userId?: number;
}

const Dashboard: React.FC<DashboardProps> = ({
  orgId: orgIdProp,
  userId: userIdProp,
}) => {
  const { user, isAuthenticated } = useAuth();
  const [isCreateModalOpen, setIsCreateModalOpen] = useState(false);

  // Pagination and filtering states
  const [currentPage, setCurrentPage] = useState(1);
  const [searchQuery, setSearchQuery] = useState("");
  const [viewMode, setViewMode] = useState<"grid" | "list">("grid");
  const [filterType, setFilterType] = useState<string>("all");
  const [sortBy, setSortBy] = useState<"name" | "progress" | "date">("name");
  const itemsPerPage = 6;

  // Use props if provided, otherwise fallback to localStorage or user context
  const getUserId = () => {
    if (userIdProp) return userIdProp;
    if (user?.userId) return user.userId;

    // Try to get from localStorage auth_tokens
    try {
      const authTokens = localStorage.getItem("auth_tokens");
      if (authTokens) {
        const parsed = JSON.parse(authTokens);
        const id = parsed.userId || parsed.user_id;
        if (id) return typeof id === "number" ? id : parseInt(id);
      }
    } catch (e) {
      console.warn("Failed to parse auth_tokens from localStorage:", e);
    }

    // Final fallback
    return parseInt(localStorage.getItem("userId") || "5");
  };

  const getOrgId = () => {
    if (orgIdProp) return orgIdProp;

    // Try to get from localStorage
    try {
      const storedOrgId = localStorage.getItem("orgId");
      if (storedOrgId) return parseInt(storedOrgId);
    } catch (e) {
      console.warn("Failed to parse orgId from localStorage:", e);
    }

    // Default fallback
    return 1;
  };

  const userId = getUserId();
  const [orgId, setOrgId] = useState(orgIdProp || getOrgId());

  const [projects, setProjects] = useState<Project[]>([]);
  const [loading, setLoading] = useState(true);
  const [error, setError] = useState<string | null>(null);
<<<<<<< HEAD
  const [starredProjects, setStarredProjects] = useState<string[]>(["1", "3"]);

  // User profile state
  // TODO: Replace with actual UserProfile type if available
  type UserProfile = any;
  const [userProfile, setUserProfile] = useState<UserProfile | null>(null);
=======
  const [starredProjects, setStarredProjects] = useState<string[]>(['1', '3']);
  
  // User profile state can be added here when needed
>>>>>>> dbaa7e66

  // Don't render if not authenticated
  if (!isAuthenticated) {
    return (
      <Box
        sx={{
          display: "flex",
          justifyContent: "center",
          alignItems: "center",
          minHeight: "100vh",
        }}
      >
        <CircularProgress />
      </Box>
    );
  }

  // Fetch projects when filters change
  useEffect(() => {
    const fetchProjects = async () => {
      if (!isAuthenticated || !userId) {
        console.log(
          "Skipping project fetch - user not authenticated or no userId",
        );
        return;
      }

      // Get orgId from multiple sources with fallback
      const currentOrgId =
        orgId || orgIdProp || parseInt(localStorage.getItem("orgId") || "1");

      setLoading(true);
      setError(null);
      try {
        console.log(
          "Fetching projects for user:",
          userId,
          "orgId:",
          currentOrgId,
        );
        const data = await ProjectService.getAllProjects(
          userId,
          currentOrgId,
          "scrum",
        );
        console.log("Fetched projects:", data);

        // Fetch assigned team information for each project
        const projectsWithTeams = await Promise.all(
          (data || []).map(async (project) => {
            try {
              const assignedTeamId = await ProjectService.getAssignedTeam(
                Number(project.id),
                project.templateType,
              );
              return {
                ...project,
                assignedTeamId,
              };
            } catch (error) {
              console.warn(
                `Failed to fetch assigned team for project ${project.id}:`,
                error,
              );
              return project;
            }
          }),
        );

        setProjects(projectsWithTeams);

        // Set orgId if it wasn't set before
        if (!orgId && currentOrgId) {
          setOrgId(currentOrgId);
        }
      } catch (err) {
        console.error("Error fetching projects:", err);
        console.error("Error details:", {
          message: err instanceof Error ? err.message : "Unknown error",
          response: (err as any)?.response?.data,
          status: (err as any)?.response?.status,
          url: (err as any)?.config?.url,
        });
        setError(
          "Failed to load projects from API. Please check if the backend is running.",
        );
        setProjects([]); // Ensure projects is empty array, not undefined
      } finally {
        setLoading(false);
      }
    };
    fetchProjects();
  }, [userId, orgId, orgIdProp, isAuthenticated]);

  // Create project handler
  const handleCreateProject = async (projectData: any) => {
    setLoading(true);
    setError(null);

    try {
      // Ensure we have valid orgId and userId
      const currentOrgId = orgId || orgIdProp || getOrgId();
      const currentUserId = userId;

      console.log("Dashboard - Creating project with:", {
        userId: currentUserId,
        orgId: currentOrgId,
        projectData,
      });

      if (!currentOrgId || !currentUserId) {
        throw new Error(
          "Organization ID or User ID is missing. Please ensure you are properly logged in.",
        );
      }

      // Store current context in localStorage for backend to access
      localStorage.setItem("currentUserId", String(currentUserId));
      localStorage.setItem("currentOrgId", String(currentOrgId));

      const now = new Date().toISOString();

      // Create the complete payload as expected by backend
      const createProjectPayload: CreateProjectDTO = {
        id: null,
        orgId: currentOrgId,
        name: projectData.name,
        type: projectData.type || "Software", // Use consistent casing with frontend
        templateType: projectData.templateType || "scrum",
        features: projectData.features || ["Login", "Dashboard", "Analytics"],
        createdAt: now,
        updatedAt: now,
        createdBy: projectData.createdBy || user?.email || "Unknown User",
      };

      // Debug logging to ensure type is properly set
      console.log("Project creation payload being sent to backend:", {
        ...createProjectPayload,
        typeVerification: `Type field: "${createProjectPayload.type}" (${typeof createProjectPayload.type})`,
      });

      // Validate that type is not empty
      if (
        !createProjectPayload.type ||
        createProjectPayload.type.trim() === ""
      ) {
        throw new Error("Project type is required but is empty or undefined");
      }

      const result = await ProjectService.createProject(
        createProjectPayload,
        createProjectPayload.templateType,
      );
      console.log("Successfully created project:", result);

      // If a team was selected during project creation, assign it to the project
      if (projectData.teamId && projectData.teamId !== "") {
        try {
          const teamIdNumber = parseInt(projectData.teamId);
          const projectIdNumber = Number(result.id);

          console.log("Assigning team to newly created project:", {
            projectId: projectIdNumber,
            projectIdType: typeof projectIdNumber,
            templateType: result.templateType,
            teamId: teamIdNumber,
            teamIdType: typeof teamIdNumber,
            originalTeamId: projectData.teamId,
          });

          const assignments = await ProjectService.assignTeamToProject(
            projectIdNumber,
            result.templateType,
            teamIdNumber,
          );
          console.log("Team assigned successfully:", assignments);

          // Show success message for team assignment
          console.log(
            `Team ${projectData.teamId} assigned to project "${result.name}" with ${assignments.length} members`,
          );
        } catch (teamAssignError) {
          console.warn(
            "Failed to assign team to project, but project was created:",
            teamAssignError,
          );
          // Don't throw error here, project was created successfully
        }
      }

      setProjects((prev) => [...prev, result]);
      setIsCreateModalOpen(false);

      // Update orgId state if it wasn't set before
      if (!orgId && currentOrgId) {
        setOrgId(currentOrgId);
        localStorage.setItem("orgId", String(currentOrgId));
      }
    } catch (err: any) {
      console.error("Error creating project:", err);
      const errorMessage =
        err.response?.data?.message ||
        err.message ||
        "Failed to create project. Please try again.";
      setError(errorMessage);
    } finally {
      setLoading(false);
    }
  };

  const toggleStar = (projectId: string, event: React.MouseEvent) => {
    event.preventDefault();
    event.stopPropagation();
    setStarredProjects((prev) =>
      prev.includes(projectId)
        ? prev.filter((id) => id !== projectId)
        : [...prev, projectId],
    );
  };

  // Refresh projects data (for when teams are assigned)
  const refreshProjects = async () => {
    if (!isAuthenticated || !userId) return;

    const currentOrgId = orgId || orgIdProp || getOrgId();
    try {
      const data = await ProjectService.getAllProjects(
        userId,
        currentOrgId,
        "scrum",
      );

      // Fetch assigned team information for each project
      const projectsWithTeams = await Promise.all(
        (data || []).map(async (project) => {
          try {
            const assignedTeamId = await ProjectService.getAssignedTeam(
              Number(project.id),
              project.templateType,
            );
            return {
              ...project,
              assignedTeamId,
            };
          } catch (error) {
            console.warn(
              `Failed to fetch assigned team for project ${project.id}:`,
              error,
            );
            return project;
          }
        }),
      );

      setProjects(projectsWithTeams);
    } catch (err) {
      console.error("Error refreshing projects:", err);
    }
  };

  // Handle project update
  const handleProjectUpdated = (updatedProject: Project) => {
    setProjects((prev) =>
      prev.map((project) =>
        project.id === updatedProject.id ? updatedProject : project,
      ),
    );
  };

  // Handle project deletion
  const handleProjectDeleted = () => {
    // Refresh the entire project list after deletion
    refreshProjects();
  };

  // Calculate statistics
  const totalProjects = projects.length;
  const totalTasks = projects.reduce(
    (sum, project) => sum + (project.tasks?.length || 0),
    0,
  );
  const completedTasks = projects.reduce(
    (sum, project) =>
      sum +
      (project.tasks?.filter((task) => task.status === "Done").length || 0),
    0,
  );
  const totalTeamMembers = new Set(
    projects.flatMap((project) =>
      (project.teamMembers || []).map((member) => member.name),
    ),
  ).size;

  // Filter and sort projects
  const filteredProjects = React.useMemo(() => {
    const filtered = projects.filter((project) => {
      const matchesSearch =
        project.name.toLowerCase().includes(searchQuery.toLowerCase()) ||
        (project.key || "").toLowerCase().includes(searchQuery.toLowerCase());
      const matchesType =
        filterType === "all" ||
        (project.type || "").toLowerCase() === filterType.toLowerCase();
      return matchesSearch && matchesType;
    });

    // Sort projects
    filtered.sort((a, b) => {
      switch (sortBy) {
        case "name":
          return a.name.localeCompare(b.name);
        case "progress":
          // Simple progress calculation
          const aProgress = a.tasks
            ? (a.tasks.filter((task) => task.status === "Done").length /
                a.tasks.length) *
              100
            : 0;
          const bProgress = b.tasks
            ? (b.tasks.filter((task) => task.status === "Done").length /
                b.tasks.length) *
              100
            : 0;
          return bProgress - aProgress;
        case "date":
          const aDate = a.timeline?.start
            ? new Date(a.timeline.start).getTime()
            : 0;
          const bDate = b.timeline?.start
            ? new Date(b.timeline.start).getTime()
            : 0;
          return bDate - aDate;
        default:
          return 0;
      }
    });

    return filtered;
  }, [projects, searchQuery, filterType, sortBy]);

  // Pagination
  const totalPages = Math.ceil(filteredProjects.length / itemsPerPage);
  const paginatedProjects = React.useMemo(() => {
    const startIndex = (currentPage - 1) * itemsPerPage;
    return filteredProjects.slice(startIndex, startIndex + itemsPerPage);
  }, [filteredProjects, currentPage, itemsPerPage]);

  // Reset pagination when filters change
  React.useEffect(() => {
    setCurrentPage(1);
  }, [searchQuery, filterType, sortBy]);

  const handleSortChange = (sort: string) => {
    setSortBy(sort as "name" | "progress" | "date");
  };

  return (
    <Box
      sx={{
        minHeight: "100vh",
        background: "linear-gradient(135deg, #f5f7fa 0%, #e8ecf1 100%)",
        p: 3,
      }}
    >
      <Box sx={{ maxWidth: "1200px", mx: "auto" }}>
        {/* Header */}
        <Box
          sx={{
            display: "flex",
            justifyContent: "space-between",
            alignItems: "center",
            mb: 4,
            p: 3.5,
            background: "rgba(255, 255, 255, 0.7)",
            backdropFilter: "blur(20px)",
            borderRadius: 2.5,
            border: "1px solid rgba(255, 255, 255, 0.8)",
            boxShadow: "0 8px 32px rgba(0, 0, 0, 0.06), 0 2px 8px rgba(102, 126, 234, 0.04)",
          }}
        >
          <Box>
            <Typography
              variant="h3"
              sx={{ 
                mb: 0.5,
                fontWeight: 800,
                fontSize: "2.2rem",
                letterSpacing: "-0.02em",
                background: "linear-gradient(135deg, #667eea 0%, #764ba2 100%)",
                WebkitBackgroundClip: "text",
                WebkitTextFillColor: "transparent",
                backgroundClip: "text",
              }}
            >
              Projects
            </Typography>
            <Typography 
              variant="body1" 
              sx={{ 
                color: "#64748b",
                fontSize: "0.95rem",
                fontWeight: 500,
                letterSpacing: "0.01em",
              }}
            >
              Manage and organize your projects
            </Typography>
          </Box>
          <Button
            variant="contained"
            startIcon={<AddIcon />}
            onClick={() => setIsCreateModalOpen(true)}
            sx={{
              textTransform: "none",
              fontWeight: 600,
              fontSize: "0.95rem",
              letterSpacing: "0.02em",
              px: 3.5,
              py: 1.5,
              background: "linear-gradient(135deg, #10b981 0%, #059669 100%)",
              color: "#ffffff",
              borderRadius: 2,
              boxShadow: "0 4px 12px rgba(16, 185, 129, 0.25)",
              border: "1px solid rgba(255, 255, 255, 0.1)",
              "&:hover": {
                background: "linear-gradient(135deg, #059669 0%, #047857 100%)",
                boxShadow: "0 6px 16px rgba(16, 185, 129, 0.35)",
                transform: "translateY(-1px)",
              },
              transition: "all 0.3s cubic-bezier(0.4, 0, 0.2, 1)",
            }}
          >
            Create Project
          </Button>
        </Box>

        {/* Loading State */}
        {loading && (
          <Box
            sx={{
              display: "flex",
              justifyContent: "center",
              alignItems: "center",
              minHeight: "200px",
              background: "rgba(255, 255, 255, 0.7)",
              backdropFilter: "blur(20px)",
              borderRadius: 2.5,
              border: "1px solid rgba(255, 255, 255, 0.8)",
              boxShadow: "0 8px 32px rgba(0, 0, 0, 0.06)",
            }}
          >
            <CircularProgress 
              sx={{ 
                color: "#667eea",
              }} 
            />
          </Box>
        )}

        {/* Error State */}
        {error && (
          <Alert 
            severity="error" 
            sx={{ 
              mb: 3,
              background: "rgba(255, 255, 255, 0.7)",
              backdropFilter: "blur(20px)",
              borderRadius: 2,
              border: "1px solid rgba(239, 68, 68, 0.2)",
              boxShadow: "0 4px 16px rgba(239, 68, 68, 0.12)",
              fontWeight: 500,
              fontSize: "0.92rem",
              letterSpacing: "0.01em",
            }}
          >
            {error}
          </Alert>
        )}

        {/* Main Content */}
        {!loading && (
          <>
            {/* Statistics */}
            <ProjectStats
              totalProjects={totalProjects}
              totalTasks={totalTasks}
              completedTasks={completedTasks}
              totalTeamMembers={totalTeamMembers}
            />

            {/* Project Controls */}
            <ProjectControls
              searchQuery={searchQuery}
              onSearchChange={setSearchQuery}
              filterType={filterType}
              onFilterChange={setFilterType}
              sortBy={sortBy}
              onSortChange={handleSortChange}
              viewMode={viewMode}
              onViewModeChange={setViewMode}
              projectCount={filteredProjects.length}
            />

            {/* Projects Grid/List */}
            {filteredProjects.length === 0 ? (
              <EmptyState onCreateProject={() => setIsCreateModalOpen(true)} />
            ) : (
              <>
                <Box
                  sx={{
                    display: "grid",
                    gap: 3,
                    gridTemplateColumns:
                      viewMode === "grid"
                        ? {
                            xs: "1fr",
                            sm: "repeat(auto-fill, minmax(350px, 1fr))",
                            lg: "repeat(auto-fill, minmax(380px, 1fr))",
                          }
                        : "1fr",
                    mb: 4,
                  }}
                >
                  {paginatedProjects.map((project: Project) => (
                    <ProjectCard
                      key={project.id}
                      project={{
                        ...project,
                        id: String(project.id), // Convert to string for consistency
                      }}
                      isStarred={starredProjects.includes(String(project.id))}
                      onToggleStar={toggleStar}
                      onTeamAssigned={refreshProjects}
                      onProjectUpdated={handleProjectUpdated}
                      onProjectDeleted={handleProjectDeleted}
                    />
                  ))}
                </Box>

                {/* Pagination */}
                {totalPages > 1 && (
                  <Paper
                    sx={{ 
                      p: 3, 
                      display: "flex", 
                      justifyContent: "center",
                      background: "rgba(255, 255, 255, 0.7)",
                      backdropFilter: "blur(20px)",
                      borderRadius: 2.5,
                      border: "1px solid rgba(255, 255, 255, 0.8)",
                      boxShadow: "0 8px 32px rgba(0, 0, 0, 0.06), 0 2px 8px rgba(102, 126, 234, 0.04)",
                      "& .MuiPagination-ul": {
                        gap: 1,
                        "& .MuiPaginationItem-root": {
                          fontWeight: 600,
                          fontSize: "0.92rem",
                          letterSpacing: "0.01em",
                          borderRadius: 1.5,
                          minWidth: "38px",
                          height: "38px",
                          color: "#64748b",
                          border: "1px solid rgba(100, 116, 139, 0.15)",
                          transition: "all 0.3s cubic-bezier(0.4, 0, 0.2, 1)",
                          "&.Mui-selected": {
                            background: "linear-gradient(135deg, #667eea 0%, #764ba2 100%)",
                            color: "#ffffff",
                            border: "1px solid transparent",
                            boxShadow: "0 4px 12px rgba(102, 126, 234, 0.25)",
                            fontWeight: 700,
                          },
                          "&:hover": {
                            background: "rgba(102, 126, 234, 0.08)",
                            borderColor: "rgba(102, 126, 234, 0.3)",
                            transform: "translateY(-1px)",
                          },
                          "&.Mui-selected:hover": {
                            background: "linear-gradient(135deg, #5568d3 0%, #6a3f8c 100%)",
                          },
                        },
                      },
                    }}
                  >
                    <Pagination
                      count={totalPages}
                      page={currentPage}
                      onChange={(_, page) => setCurrentPage(page)}
                      color="primary"
                    />
                  </Paper>
                )}
              </>
            )}
          </>
        )}

        {/* Create Project Modal */}
        <CreateProjectModal
          open={isCreateModalOpen}
          onClose={() => setIsCreateModalOpen(false)}
          onCreateProject={handleCreateProject}
          loading={loading}
          orgId={orgId}
        />
      </Box>
    </Box>
  );
};

export default Dashboard;<|MERGE_RESOLUTION|>--- conflicted
+++ resolved
@@ -83,18 +83,9 @@
   const [projects, setProjects] = useState<Project[]>([]);
   const [loading, setLoading] = useState(true);
   const [error, setError] = useState<string | null>(null);
-<<<<<<< HEAD
-  const [starredProjects, setStarredProjects] = useState<string[]>(["1", "3"]);
-
-  // User profile state
-  // TODO: Replace with actual UserProfile type if available
-  type UserProfile = any;
-  const [userProfile, setUserProfile] = useState<UserProfile | null>(null);
-=======
   const [starredProjects, setStarredProjects] = useState<string[]>(['1', '3']);
   
   // User profile state can be added here when needed
->>>>>>> dbaa7e66
 
   // Don't render if not authenticated
   if (!isAuthenticated) {
