--- conflicted
+++ resolved
@@ -1,59 +1,4 @@
 import React, { useState, useEffect } from 'react'
-<<<<<<< HEAD
-import Box from '@mui/material/Box'
-import Card from '@mui/material/Card'
-import CardContent from '@mui/material/CardContent'
-import Typography from '@mui/material/Typography'
-import CardActionArea from '@mui/material/CardActionArea'
-import Chip from '@mui/material/Chip'
-import Avatar from '@mui/material/Avatar'
-import AvatarGroup from '@mui/material/AvatarGroup'
-import Button from '@mui/material/Button'
-import Paper from '@mui/material/Paper'
-import LinearProgress from '@mui/material/LinearProgress'
-import IconButton from '@mui/material/IconButton'
-import Tooltip from '@mui/material/Tooltip'
-import Divider from '@mui/material/Divider'
-import AddIcon from '@mui/icons-material/Add'
-import TrendingUpIcon from '@mui/icons-material/TrendingUp'
-import AssignmentIcon from '@mui/icons-material/Assignment'
-import GroupIcon from '@mui/icons-material/Group'
-import StarBorderIcon from '@mui/icons-material/StarBorder'
-import StarIcon from '@mui/icons-material/Star'
-import MoreVertIcon from '@mui/icons-material/MoreVert'
-import CalendarTodayIcon from '@mui/icons-material/CalendarToday'
-import RocketLaunchIcon from '@mui/icons-material/RocketLaunch'
-import AutoAwesomeIcon from '@mui/icons-material/AutoAwesome'
-import WorkspacesIcon from '@mui/icons-material/Workspaces'
-import PeopleAltIcon from '@mui/icons-material/PeopleAlt'
-import CheckCircleIcon from '@mui/icons-material/CheckCircle'
-import PlayArrowIcon from '@mui/icons-material/PlayArrow'
-import PauseIcon from '@mui/icons-material/Pause'
-import FilterListIcon from '@mui/icons-material/FilterList'
-import SearchIcon from '@mui/icons-material/Search'
-import ViewModuleIcon from '@mui/icons-material/ViewModule'
-import ViewListIcon from '@mui/icons-material/ViewList'
-import ArrowBackIcon from '@mui/icons-material/ArrowBack'
-import ArrowForwardIcon from '@mui/icons-material/ArrowForward'
-import { Link } from 'react-router-dom'
-import TextField from '@mui/material/TextField';
-import MenuItem from '@mui/material/MenuItem';
-import Select from '@mui/material/Select';
-import InputLabel from '@mui/material/InputLabel';
-import FormControl from '@mui/material/FormControl';
-import CircularProgress from '@mui/material/CircularProgress';
-import Pagination from '@mui/material/Pagination';
-import InputAdornment from '@mui/material/InputAdornment';
-import ToggleButton from '@mui/material/ToggleButton';
-import ToggleButtonGroup from '@mui/material/ToggleButtonGroup';
-import Fade from '@mui/material/Fade';
-import Grow from '@mui/material/Grow';
-import Skeleton from '@mui/material/Skeleton';
-import type { Project } from "../types";
-import { ProjectService } from '@/services/ProjectService';
-import { UserService, type UserProfile } from '@/services/UserService';
-import { useAuth } from '@/context/AuthContext';
-=======
 import {
   Box,
   Typography,
@@ -76,7 +21,6 @@
   CreateProjectModal,
   EmptyState,
 } from '../components/ui'
->>>>>>> 9f2fc31b
 
 interface DashboardProps {
   orgId?: number;
@@ -291,52 +235,7 @@
             display: 'flex', 
             justifyContent: 'center', 
             alignItems: 'center', 
-<<<<<<< HEAD
-            minHeight: '200px',
-            position: 'relative',
-            zIndex: 1,
-          }}>
-            <Box sx={{ textAlign: 'center' }}>
-              <CircularProgress 
-                size={60} 
-                thickness={4}
-                sx={{ 
-                  color: 'white',
-                  mb: 2,
-                  '& .MuiCircularProgress-circle': {
-                    strokeLinecap: 'round',
-                  }
-                }} 
-              />
-              <Typography sx={{ 
-                color: 'white', 
-                fontSize: '18px',
-                fontWeight: 500,
-                letterSpacing: '0.5px'
-              }}>
-                ✨ Loading your amazing projects...
-              </Typography>
-            </Box>
-          </Box>
-        </Fade>
-      )}
-
-      {/* Enhanced Error State */}
-      {error && (
-        <Grow in={!!error}>
-          <Box sx={{ 
-            mb: 3, 
-            p: 3, 
-            bgcolor: 'rgba(255, 255, 255, 0.95)', 
-            border: '1px solid #FF5630', 
-            borderRadius: '12px',
-            boxShadow: '0 8px 32px rgba(255, 86, 48, 0.2)',
-            backdropFilter: 'blur(10px)',
-            position: 'relative',
-            zIndex: 1,
-=======
             minHeight: '200px' 
->>>>>>> 9f2fc31b
           }}>
             <CircularProgress />
           </Box>
@@ -373,48 +272,11 @@
               projectCount={filteredProjects.length}
             />
 
-<<<<<<< HEAD
-      {/* Enhanced Projects Section */}
-      {!loading && !error && (
-        <Box sx={{ width: '100%', maxWidth: '1400px', position: 'relative', zIndex: 1 }}>
-          <Fade in={true} timeout={1200}>
-            <Box>
-              {/* Controls Section */}
-              <Box sx={{ 
-                display: 'flex', 
-                flexDirection: { xs: 'column', md: 'row' },
-                justifyContent: 'space-between', 
-                alignItems: { xs: 'stretch', md: 'center' },
-                mb: 4,
-                gap: 2,
-                p: 3,
-                borderRadius: '20px',
-                background: 'linear-gradient(135deg, rgba(255,255,255,0.95) 0%, rgba(255,255,255,0.85) 100%)',
-                backdropFilter: 'blur(20px)',
-                border: '1px solid rgba(255,255,255,0.3)',
-                boxShadow: '0 8px 32px rgba(0,0,0,0.1)',
-              }}>
-                <Box sx={{ display: 'flex', alignItems: 'center', gap: 2, flex: 1 }}>
-                  <Typography
-                    variant="h6"
-                    sx={{
-                      fontWeight: 600,
-                      color: '#2C3E50',
-                      fontSize: '20px',
-                      letterSpacing: '-0.01em',
-                    }}
-                  >
-                    🌟 Recent projects ({filteredProjects.length})
-                  </Typography>
-                </Box>
-                
-=======
             {/* Projects Grid/List */}
             {filteredProjects.length === 0 ? (
               <EmptyState onCreateProject={() => setIsCreateModalOpen(true)} />
             ) : (
               <>
->>>>>>> 9f2fc31b
                 <Box sx={{ 
                   display: 'grid',
                   gap: 3,
