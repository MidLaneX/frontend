--- conflicted
+++ resolved
@@ -10,44 +10,6 @@
   /**
    * Get all projects for a user
    */
-<<<<<<< HEAD
-  static async getAllProjects(userId: number = 1, orgId: number = 1, role: string = 'ADMIN', templateType: string = 'scrum', teamIds: number[] = []): Promise<Project[]> {
-    // Build UserProjectRequestDTO
-    const userProjectRequestDTO: UserProjectRequestDTO = { userId, role };
-    // Build payload
-    const payload: GetProjectsPayload = {
-      projectDTO: {
-        id: 0,
-        orgId,
-        name: '',
-        type: '',
-        templateType,
-        features: [],
-        createdAt: '',
-        updatedAt: '',
-        createdBy: String(userId)
-      },
-      userProjectRequestDTO
-    };
-    // Call new API route
-    const response = await projectsApi.getProjects(userId, orgId, role, templateType, teamIds);
-    const data = Array.isArray(response.data) ? response.data : [];
-    return data.map((dto: ProjectDTO): Project => ({
-      id: dto.id,
-      name: dto.name,
-      templateType: dto.templateType,
-      features: dto.features || [],
-      key: dto.name?.toUpperCase().replace(/\s+/g, '_') || '',
-      description: dto.name || '',
-      timeline: {
-        start: dto.createdAt || new Date().toISOString().split('T')[0],
-        end: dto.updatedAt || new Date(Date.now() + 90 * 24 * 60 * 60 * 1000).toISOString().split('T')[0]
-      },
-      type: dto.type,
-      tasks: []
-    }));
-  }
-=======
  static async getAllProjects(userId: number, orgId: number, templateType: string): Promise<Project[]> {
   // Call backend API
   const response = await projectsApi.getProjects(userId, orgId, templateType);
@@ -74,7 +36,6 @@
   }));
 }
 
->>>>>>> 941ae03a
 
   static async createProject(createData: CreateProjectDTO, templateType: string): Promise<Project> {
     // Call new API route
@@ -156,8 +117,6 @@
       return null;
     }
   }
-<<<<<<< HEAD
-=======
 
  
   
@@ -199,5 +158,4 @@
       (project.key && project.key.toLowerCase().includes(lowercaseQuery))
     );
   }
->>>>>>> 941ae03a
 }