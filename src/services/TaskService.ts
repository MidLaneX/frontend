--- conflicted
+++ resolved
@@ -8,7 +8,6 @@
   /**
    * Get all tasks for a project
    */
-<<<<<<< HEAD
   static async getTasksByProjectId(projectId: number, templateType = 'scrum'): Promise<Task[]> {
     try {
       const response = await tasksApi.getTasks(projectId, templateType);
@@ -17,17 +16,11 @@
       console.error('Failed to get tasks:', error);
       return [];
     }
-=======
-  static getTasksByProjectId(projectId: string): Task[] {
-    const project = ProjectService.getProjectById(projectId);
-    return project?.tasks || [];
->>>>>>> cbe88196
   }
 
   /**
    * Get task by ID
    */
-<<<<<<< HEAD
   static async getTaskById(projectId: number, taskId: number, templateType = 'scrum'): Promise<Task | null> {
     try {
       const response = await tasksApi.getTask(projectId, taskId, templateType);
@@ -36,17 +29,11 @@
       console.error('Failed to get task:', error);
       return null;
     }
-=======
-  static getTaskById(projectId: string, taskId: string): Task | undefined {
-    const tasks = this.getTasksByProjectId(projectId);
-    return tasks.find(task => task.id === taskId);
->>>>>>> cbe88196
   }
 
   /**
    * Create a new task
    */
-<<<<<<< HEAD
   static async createTask(projectId: number, taskData: Omit<Task, 'id'>, templateType = 'scrum'): Promise<Task | null> {
     try {
       const response = await tasksApi.createTask(projectId, taskData, templateType);
@@ -55,26 +42,11 @@
       console.error('Failed to create task:', error);
       return null;
     }
-=======
-  static createTask(projectId: string, taskData: Omit<Task, 'id' | 'comments'>): Task | null {
-    const project = ProjectService.getProjectById(projectId);
-    if (!project) return null;
-
-    const newTask: Task = {
-      ...taskData,
-      id: `${project.key}-${project.tasks.length + 1}`,
-      comments: [],
-    };
-
-    project.tasks.push(newTask);
-    return newTask;
->>>>>>> cbe88196
   }
 
   /**
    * Update an existing task
    */
-<<<<<<< HEAD
   static async updateTask(projectId: number, taskId: number, updates: Partial<Task>, templateType = 'scrum'): Promise<Task | null> {
     try {
       const response = await tasksApi.updateTask(projectId, taskId, updates, templateType);
@@ -83,23 +55,11 @@
       console.error('Failed to update task:', error);
       return null;
     }
-=======
-  static updateTask(projectId: string, taskId: string, updates: Partial<Task>): Task | null {
-    const project = ProjectService.getProjectById(projectId);
-    if (!project) return null;
-
-    const taskIndex = project.tasks.findIndex(t => t.id === taskId);
-    if (taskIndex === -1) return null;
-
-    project.tasks[taskIndex] = { ...project.tasks[taskIndex], ...updates };
-    return project.tasks[taskIndex];
->>>>>>> cbe88196
   }
 
   /**
    * Delete a task
    */
-<<<<<<< HEAD
   static async deleteTask(projectId: number, taskId: number, templateType = 'scrum'): Promise<boolean> {
     try {
       await tasksApi.deleteTask(projectId, taskId, templateType);
@@ -108,21 +68,11 @@
       console.error('Failed to delete task:', error);
       return false;
     }
-=======
-  static deleteTask(projectId: string, taskId: string): boolean {
-    const project = ProjectService.getProjectById(projectId);
-    if (!project) return false;
-
-    const initialLength = project.tasks.length;
-    project.tasks = project.tasks.filter(t => t.id !== taskId);
-    return project.tasks.length < initialLength;
->>>>>>> cbe88196
   }
 
   /**
    * Update task status
    */
-<<<<<<< HEAD
   static async updateTaskStatus(projectId: number, taskId: number, newStatus: TaskStatus, templateType = 'scrum'): Promise<Task | null> {
     try {
       console.log(`Updating task ${taskId} status to "${newStatus}" for project ${projectId}`);
@@ -136,10 +86,6 @@
       console.error('Error message:', error.message);
       return null;
     }
-=======
-  static updateTaskStatus(projectId: string, taskId: string, newStatus: TaskStatus): Task | null {
-    return this.updateTask(projectId, taskId, { status: newStatus });
->>>>>>> cbe88196
   }
 
 
@@ -147,26 +93,16 @@
   /**
    * Get tasks by status
    */
-<<<<<<< HEAD
   static async getTasksByStatus(projectId: number, status: TaskStatus, templateType = 'scrum'): Promise<Task[]> {
     const tasks = await this.getTasksByProjectId(projectId, templateType);
-=======
-  static getTasksByStatus(projectId: string, status: TaskStatus): Task[] {
-    const tasks = this.getTasksByProjectId(projectId);
->>>>>>> cbe88196
     return tasks.filter(task => task.status === status);
   }
 
   /**
    * Search tasks
    */
-<<<<<<< HEAD
   static async searchTasks(projectId: number, query: string, templateType = 'scrum'): Promise<Task[]> {
     const tasks = await this.getTasksByProjectId(projectId, templateType);
-=======
-  static searchTasks(projectId: string, query: string): Task[] {
-    const tasks = this.getTasksByProjectId(projectId);
->>>>>>> cbe88196
     const lowercaseQuery = query.toLowerCase();
     
     return tasks.filter(task => 
@@ -193,14 +129,42 @@
     }
   }
 
+
+  static async updateTaskSprint(
+    projectId: number,
+    taskId: number,
+    sprintId: number | null,
+    templateType = 'scrum'
+  ): Promise<Task | null> {
+    try {
+      const response = await tasksApi.updateTaskSprint(projectId, taskId, sprintId, templateType);
+      return response.data;
+    } catch (error) {
+      console.error(`Failed to update sprint for task ${taskId}:`, error);
+      return null;
+    }
+  }
+
+
+  static async updateTaskSprint(
+    projectId: number,
+    taskId: number,
+    sprintId: number | null,
+    templateType = 'scrum'
+  ): Promise<Task | null> {
+    try {
+      const response = await tasksApi.updateTaskSprint(projectId, taskId, sprintId, templateType);
+      return response.data;
+    } catch (error) {
+      console.error(`Failed to update sprint for task ${taskId}:`, error);
+      return null;
+    }
+  }
+
   /**
    * Filter tasks
    */
-<<<<<<< HEAD
   static async filterTasks(projectId: number, filters: {
-=======
-  static filterTasks(projectId: string, filters: {
->>>>>>> cbe88196
     assignee?: string[];
     priority?: string[];
     type?: string[];
